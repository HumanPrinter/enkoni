<?xml version="1.0" encoding="UTF-8"?>
<enkoni xmlns="http://www.oscarbrouwer.nl/enkoni/2012/09">
  <releases>
<<<<<<< HEAD
    <release version ="1.2.12.0" releasedate="2016-08-10">
      <projects>
        <project name="Enkoni.Framework" version="2.10.0">
          <updates>
            <update date="2016-08-10" type="addition">
              <summary><![CDATA[Added additional overloads to the Guard class that use a default message.]]></summary>
              <comment><![CDATA[Added additional overloads to the Guard class that use a default message.]]></comment>
            </update>
          </updates>
        </project>
        <project name="Enkoni.Framework.Testing" version="1.2.0">
          <updates>
            <update date="2016-08-10" type="addition">
              <summary><![CDATA[Added additional Assert-classes and methods that can aid in unit tests.]]></summary>
              <comment><![CDATA[Added additional Assert-classes and methods that can aid in unit tests.]]></comment>
=======
    <release version="1.3.0.0" releasedate="yyyy-MM-dd">
      <remark>Splitted the Enkoni.Framework-project in preparation for feature Net-Core support</remark>
      <projects>
        <project name="Enkoni.Framework" version="3.0.0">
          <updates>
            <update date="2016-07-01" type="removal">
              <summary><![CDATA[Removed the Specification classes.]]></summary>
              <comment><![CDATA[The Specification classes have been moved to their own assembly called Enkoni.Framework.Specifications. 
              Please use the Enkoni.Specifications NuGet-package from now on.]]></comment>
            </update>
            <update date="2016-07-01" type="removal">
              <summary><![CDATA[Removed the Serialization classes.]]></summary>
              <comment><![CDATA[The Serialization classes have been moved to their own assembly called Enkoni.Framework.Serialization. 
              Please use the Enkoni.Serialization NuGet-package from now on.]]></comment>
            </update>
            <update date="2016-07-01" type="removal">
              <summary><![CDATA[Removed the Timer classes.]]></summary>
              <comment><![CDATA[The Timer classes have been moved to their own assembly called Enkoni.Framework.Timers. 
              Please use the Enkoni.Timers NuGet-package from now on.]]></comment>
            </update>
            <update date="2016-07-01" type="change">
              <summary><![CDATA[Reorganized the extension methods.]]></summary>
              <comment><![CDATA[The various extention methods have now been divided into dedicated classes. The internal workings of the methods have not changed and as long as the
              methods are invoked as extension methods, the change should not be noticable.]]></comment>
            </update>
          </updates>
        </project>
        <project name="Enkoni.Framework.DataAnnotations" version="1.1.1">
          <updates>
            <update date="2016-10-11" type="bugfix">
              <summary><![CDATA[Repaired a bug which caused an invalid reference in the NuGet-package.]]></summary>
              <comment><![CDATA[Repaired a bug which caused an invalid reference in the NuGet-package.]]></comment>
            </update>
          </updates>
        </project>
        <project name="Enkoni.Framework.Entities" version="3.7.0">
          <updates>
            <update date="2016-07-01" type="change">
              <summary><![CDATA[Added a reference to the new Enkoni.Specifications package.]]></summary>
              <comment><![CDATA[Added a reference to the new Enkoni.Specifications package.]]></comment>
            </update>
          </updates>
        </project>
        <project name="Enkoni.Framework.Entities.Database" version="2.6.0">
          <updates>
            <update date="2016-07-01" type="change">
              <summary><![CDATA[Made some internal changes as a result of changes in Enkoni.Framework.]]></summary>
              <comment><![CDATA[Made some internal changes as a result of changes in Enkoni.Framework.]]></comment>
            </update>
          </updates>
        </project>
        <project name="Enkoni.Framework.Entities.File" version="3.5.0">
          <updates>
            <update date="2016-07-01" type="change">
              <summary><![CDATA[Added a reference to the new Enkoni.Specifications and Enkoni.Serialization packages.]]></summary>
              <comment><![CDATA[Added a reference to the new Enkoni.Specifications and Enkoni.Serialization packages.]]></comment>
            </update>
          </updates>
        </project>
        <project name="Enkoni.Framework.Entities.Service" version="3.1.0">
          <updates>
            <update date="2016-07-01" type="change">
              <summary><![CDATA[Changed the assembly GUID to make it unique.]]></summary>
              <comment><![CDATA[Changed the assembly GUID to make it unique.]]></comment>
            </update>
          </updates>
        </project>
        <project name="Enkoni.Framework.Serialization" version="1.0.0">
          <updates>
            <update date="2016-07-01" type="addition">
              <summary><![CDATA[Created new package.]]></summary>
              <comment><![CDATA[Created a ne package that contains the serialization logic that used to be part of the main Enkoni project. The internal workings have not changed.]]></comment>
            </update>
          </updates>
        </project>
        <project name="Enkoni.Framework.Specifications" version="1.0.0">
          <updates>
            <update date="2016-07-01" type="addition">
              <summary><![CDATA[Created new package.]]></summary>
              <comment><![CDATA[Created a ne package that contains the specifications logic that used to be part of the main Enkoni project. The internal workings have not changed.]]></comment>
            </update>
          </updates>
        </project>
        <project name="Enkoni.Framework.Testing" version="1.1.0">
          <updates>
            <update date="2016-07-01" type="change">
              <summary><![CDATA[Changed the assembly GUID to make it unique.]]></summary>
              <comment><![CDATA[Changed the assembly GUID to make it unique.]]></comment>
            </update>
          </updates>
        </project>
        <project name="Enkoni.Framework.Timers" version="1.0.0">
          <updates>
            <update date="2016-07-01" type="addition">
              <summary><![CDATA[Created new package.]]></summary>
              <comment><![CDATA[Created a ne package that contains the timer logic that used to be part of the main Enkoni project. The internal workings have not changed.]]></comment>
            </update>
          </updates>
        </project>
        <project name="Enkoni.Framework.Validation" version="2.3.0">
          <updates>
            <update date="2016-07-01" type="change">
              <summary><![CDATA[Changed the assembly GUID to make it unique.]]></summary>
              <comment><![CDATA[Changed the assembly GUID to make it unique.]]></comment>
>>>>>>> adda8228
            </update>
          </updates>
        </project>
      </projects>
    </release>
    <release version ="1.2.11.0" releasedate="2016-06-30">
      <projects>
        <project name="Enkoni.Framework" version="2.9.0">
          <updates>
            <update date="2016-06-30" type="change">
              <summary><![CDATA[Added the ValidatedNotNullAttribute to the Guard methods to avoid CS1062 warnings when using the Guard class to validate parameters.]]></summary>
              <comment><![CDATA[Added the ValidatedNotNullAttribute to the Guard methods to avoid CS1062 warnings when using the Guard class to validate parameters.]]></comment>
            </update>
          </updates>
        </project>
      </projects>
    </release>
    <release version ="1.2.10.0" releasedate="2016-06-09">
      <projects>
        <project name="Enkoni.Framework" version="2.8.0">
          <updates>
            <update date="2016-06-09" type="addition">
              <summary><![CDATA[Added a new Guard-class that can be used to validate parameters.]]></summary>
              <comment><![CDATA[Added a new Guard-class that can be used to validate parameters.]]></comment>
            </update>
          </updates>
        </project>
        <project name="Enkoni.Framework.Entities" version="3.6.0">
          <updates>
            <update date="2016-06-09" type="change">
              <summary><![CDATA[Methods now use the new Guard-class from Enkoni.Framework to validate the parameters.]]></summary>
              <comment><![CDATA[Methods now use the new Guard-class from Enkoni.Framework to validate the parameters.]]></comment>
            </update>
          </updates>
        </project>
        <project name="Enkoni.Framework.Entities.Database" version="2.5.0">
          <updates>
            <update date="2016-06-09" type="change">
              <summary><![CDATA[Methods now use the new Guard-class from Enkoni.Framework to validate the parameters.]]></summary>
              <comment><![CDATA[Methods now use the new Guard-class from Enkoni.Framework to validate the parameters.]]></comment>
            </update>
          </updates>
        </project>
        <project name="Enkoni.Framework.Entities.File" version="3.4.0">
          <updates>
            <update date="2016-06-09" type="change">
              <summary><![CDATA[Methods now use the new Guard-class from Enkoni.Framework to validate the parameters.]]></summary>
              <comment><![CDATA[Methods now use the new Guard-class from Enkoni.Framework to validate the parameters.]]></comment>
            </update>
          </updates>
        </project>
        <project name="Enkoni.Framework.Validation" version="2.2.1.1">
          <updates>
            <update date="2016-04-22" type="bugfix">
              <summary><![CDATA[Fixed a bug in IbanValidator where an empty string would be incorrectly validated.]]></summary>
              <comment><![CDATA[Fixed a bug in IbanValidator where an empty string would be incorrectly validated.]]></comment>
            </update>
          </updates>
        </project>
        <project name="Enkoni.Framework.ServiceModel" version="2.4.0">
          <updates>
            <update date="2016-06-09" type="change">
              <summary><![CDATA[Methods now use the new Guard-class from Enkoni.Framework to validate the parameters.]]></summary>
              <comment><![CDATA[Methods now use the new Guard-class from Enkoni.Framework to validate the parameters.]]></comment>
            </update>
          </updates>
        </project>
        <project name="Enkoni.Framework.Testing" version="1.1.0">
          <updates>
            <update date="2016-06-09" type="change">
              <summary><![CDATA[Methods now use the new Guard-class from Enkoni.Framework to validate the parameters.]]></summary>
              <comment><![CDATA[Methods now use the new Guard-class from Enkoni.Framework to validate the parameters.]]></comment>
            </update>
          </updates>
        </project>
        <project name="Enkoni.Framework.UI" version="1.1.0">
          <updates>
            <update date="2016-06-09" type="change">
              <summary><![CDATA[Methods now use the new Guard-class from Enkoni.Framework to validate the parameters.]]></summary>
              <comment><![CDATA[Methods now use the new Guard-class from Enkoni.Framework to validate the parameters.]]></comment>
            </update>
          </updates>
        </project>
        <project name="Enkoni.Framework.Web" version="1.2.0">
          <updates>
            <update date="2016-06-09" type="change">
              <summary><![CDATA[Methods now use the new Guard-class from Enkoni.Framework to validate the parameters.]]></summary>
              <comment><![CDATA[Methods now use the new Guard-class from Enkoni.Framework to validate the parameters.]]></comment>
            </update>
          </updates>
        </project>
        <project name="Enkoni.Framework.DataAnnotations" version="1.1.0">
          <updates>
            <update date="2016-06-09" type="change">
              <summary><![CDATA[Methods now use the new Guard-class from Enkoni.Framework to validate the parameters.]]></summary>
              <comment><![CDATA[Methods now use the new Guard-class from Enkoni.Framework to validate the parameters.]]></comment>
            </update>
          </updates>
        </project>
        <project name="Enkoni.Framework.DataAnnotations.Client" version="1.1.0">
          <updates>
            <update date="2016-06-09" type="addition">
              <summary><![CDATA[Added client side validation for the IbanAttribute and DutchPhoneNumberAttribute.]]></summary>
              <comment><![CDATA[Added client side validation for the IbanAttribute and DutchPhoneNumberAttribute.]]></comment>
            </update>
          </updates>
        </project>
      </projects>
    </release>
    <release version="1.2.9.0" releasedate="2015-09-19">
      <projects>
        <project name="Enkoni.Framework" version="2.7.0">
          <updates>
            <update date="2015-08-13" type="change">
              <summary><![CDATA[Added support for a string-separator for the CSV serialization functionality]]></summary>
              <comment><![CDATA[The CsvRecordAttribute now also supports string separators (in addition to char-separators) for more complex CSV scenarios.]]></comment>
            </update>
            <update date="2015-09-11" type="addition">
              <summary><![CDATA[Added a new Partition method that groups a collection into partions]]></summary>
              <comment><![CDATA[Added a new extension method called Partition that partions a collection based on a specified key.]]></comment>
            </update>
          </updates>
        </project>
        <project name="Enkoni.Framework.Entities" version="3.5.0">
          <updates>
            <update date="2015-08-11" type="addition">
              <summary><![CDATA[Added the new InstanceMemoryStore class]]></summary>
              <comment><![CDATA[Added a new InstanceMemoryStore class that can be used when a memory backing store is required but static behavior is not desired.]]></comment>
            </update>
          </updates>
        </project>
      </projects>
    </release>
    <release version="1.2.8.1" releasedate="2015-04-17">
      <projects>
        <project name="Enkoni.Framework.Entities.Database" version="2.4.1">
          <updates>
            <update date="2015-04-17" type="bugfix">
              <summary><![CDATA[Fixed a bug related to updating graphs]]></summary>
              <comment>
                <![CDATA[Fixed a bug that ocurred when updating a graph where a related entity was deleted and another related entity was updated. The changes to the
                updated enityt whould be lost after saving the deletion. This has now been fixed.]]>
              </comment>
            </update>
          </updates>
        </project>
      </projects>
    </release>
    <release version="1.2.8.0" releasedate="2015-04-13">
      <projects>
        <project name="Enkoni.Framework.Entities" version="3.4.0">
          <updates>
            <update date="2015-04-11" type="change">
              <summary><![CDATA[Marked the DomainModel class as obsolete.]]></summary>
              <comment><![CDATA[The DomainModel class has been marked as obsolete. Checking and creating the persistency layer is not part of the responsibility of the 
                framework. Also, creating instances of the SubDomainModel classes shuld be done using IoC-techniques.]]>
              </comment>
            </update>
            <update date="2015-04-13" type="addition">
              <summary><![CDATA[Added the new ISubDomainModel<T> interface.]]></summary>
              <comment>
                <![CDATA[Added the new ISubDomainModel<T> interface which makes it easier to initialize an instance of the SubDomainModel using dependency injection.]]>
              </comment>
            </update>
          </updates>
        </project>
        <project name="Enkoni.Framework.Entities.Database" version="2.4.0">
          <updates>
            <update date="2015-04-11" type="change">
              <summary><![CDATA[The DatabaseRepository now supports updating entire graphs]]></summary>
              <comment><![CDATA[When updating an entity, the database repository now updates the entire graph provided the subtypes also implement the IEntity<T>
                interface. To disable this behavior set the new SaveGraph property in the DatabaseSourceInfo class to false.]]></comment>
            </update>
          </updates>
        </project>
      </projects>
    </release>
    <release version="1.2.7.0" releasedate="2015-04-06">
      <projects>
        <project name="Enkoni.Framework" version="2.6.0">
          <updates>
            <update date="2015-04-04" type="change">
              <summary><![CDATA[Added the IncludePaths to the Specification{T} class.]]></summary>
              <comment><![CDATA[Added a new property IncludePaths to the Specification{T} class which can be used to specify specific includes (primarily used for database 
               interaction).]]></comment>
            </update>
          </updates>
        </project>
        <project name="Enkoni.Framework.Entities" version="3.3.0">
          <updates>
            <update date="2015-04-04" type="change">
              <summary><![CDATA[Added overloads that take an extra string parameter to specify include paths.]]></summary>
              <comment><![CDATA[Added overloads to the SubDomainModel and Repository classes for the retrieve methods that take an extra string parameter to specify 
               include paths.]]></comment>
            </update>
          </updates>
        </project>
        <project name="Enkoni.Framework.Entities.Database" version="2.3.0">
          <updates>
            <update date="2015-04-04" type="change">
              <summary><![CDATA[Added overloads that take an extra string parameter to specify include paths.]]></summary>
              <comment><![CDATA[Added overloads to the DatabaseRepository class for the retrieve methods that take an extra string parameter to specify include paths.]]></comment>
            </update>
          </updates>
        </project>
        <project name="Enkoni.Framework.Entities.File" version="3.3.0">
          <updates>
            <update date="2015-04-04" type="change">
              <summary><![CDATA[Added overloads that take an extra string parameter to specify include paths.]]></summary>
              <comment><![CDATA[Added overloads to the FileRepository class for the retrieve methods that take an extra string parameter to specify include paths.]]></comment>
            </update>
          </updates>
        </project>
      </projects>
    </release>
    <release version="1.2.6.0" releasedate="2015-02-09">
      <projects>
        <project name="Enkoni.Framework" version="2.5.0">
          <updates>
            <update date="2015-02-09" type="addition">
              <summary><![CDATA[Added the class PropertyChangedEventArgs<T>.]]></summary>
              <comment><![CDATA[Added a new class PropertyChangedEventArgs<T> which extends the default PropertyChangedEventArgs-class and can be used to pass the old and 
               new value of the changed property with the event.]]></comment>
            </update>
          </updates>
        </project>
        <project name="Enkoni.Framework.Entities" version="3.2.0">
          <updates>
            <update date="2015-02-01" type="addition">
              <summary><![CDATA[Added the base class Entity<TEntity> to provide a base implementation for entities.]]></summary>
              <comment><![CDATA[Added a new base class Entity<TEntity> which implements IEntity<TEntity> to provide a default implementation for the CopyFrom-method.]]></comment>
            </update>
            <update date="2015-02-01" type="change">
              <summary><![CDATA[Improved the behavior of the MemoryRepository class.]]></summary>
              <comment><![CDATA[Improved the behavior of the MemoryRepository class. It now better detects any changes that were made in entities from outside the repository 
               and prevents them from being stored.]]></comment>
            </update>
            <update date="2015-02-07" type="change">
              <summary><![CDATA[Added overloads for the find-methods that take an expression directly.]]></summary>
              <comment><![CDATA[Added overloads for the find-methods that take an expression directly in order to make it even easier to use the repositories.]]></comment>
            </update>
          </updates>
        </project>
        <project name="Enkoni.Framework.Entities.Database" version="2.2.0">
          <updates>
            <update date="2015-02-01" type="change">
              <summary><![CDATA[Improved the behavior of the DatabaseRepository class.]]></summary>
              <comment><![CDATA[Improved the behavior of the DatabaseRepository class. It now better detects any changes that were made in entities from outside the repository 
               and prevents them from being stored.]]></comment>
            </update>
          </updates>
        </project>
        <project name="Enkoni.Framework.Entities.File" version="3.2.0">
          <updates>
            <update date="2015-02-01" type="change">
              <summary><![CDATA[Improved the behavior of the FileRepository class.]]></summary>
              <comment><![CDATA[Improved the behavior of the FileRepository class. It now better detects any changes that were made in entities from outside the repository 
               and prevents them from being stored.]]></comment>
            </update>
          </updates>
        </project>
        <project name="Enkoni.Framework.Logging" version="1.3.0">
          <updates>
            <update date="2015-02-03" type="change">
              <summary><![CDATA[The Logger can now directly be initialised.]]></summary>
              <comment><![CDATA[An instance of the Logger-class can now be directly initialised.]]></comment>
            </update>
          </updates>
        </project>
        <project name="Enkoni.Framework.ServiceModel" version="2.3.0">
          <updates>
            <update date="2015-02-06" type="change">
              <summary><![CDATA[Removed the dependency with the Enkoni.Framework.Logging project.]]></summary>
              <comment><![CDATA[The dependency with the Enkoni.Framework.Logging project (and thereby the dependency with the Enterprise Library Logging Application Block)
               has been removed. By default, logging is now done through the .NET tracing functionality.]]></comment>
            </update>
          </updates>
        </project>
      </projects>
    </release>
    <release version="1.2.5.0" releasedate="2015-01-01">
      <projects>
        <project name="Enkoni.Framework" version="2.4.0">
          <updates>
            <update date="2014-10-16" type="addition">
              <summary><![CDATA[Added a new Between extension method]]></summary>
              <comment><![CDATA[Added a new Between extension method that can be used to determine if a DateTime value is between to other DateTime values.]]></comment>
            </update>
            <update date="2014-10-16" type="addition">
              <summary><![CDATA[Added a new Truncate extension method]]></summary>
              <comment><![CDATA[Added a new Truncate extension method that can be used to truncate a string to a maximum length even if the string is shorter.]]></comment>
            </update>
            <update date="2014-12-27" type="addition">
              <summary><![CDATA[Added a new XmlResourceResolver class]]></summary>
              <comment><![CDATA[Added a new XmlResourceResolver class that can be used to resolve xml schemas from embedded resources.]]></comment>
            </update>
            <update date="2014-12-27" type="addition">
              <summary><![CDATA[Added new DateTimeProvider classes]]></summary>
              <comment><![CDATA[Added a DateTimeProvider, OffsetDateTimeProvider and FixedDateTimeProvider class that can be used to determine the current time and
               or date with support for dependency injection.]]></comment>
            </update>
          </updates>
        </project>
        <project name="Enkoni.Framework.ServiceModel" version="2.2.0">
          <updates>
            <update date="2014-12-27" type="change">
              <summary><![CDATA[Improved the SchemaValidationBehavior class]]></summary>
              <comment><![CDATA[Integrated the new XmlResourceResolver and added some extension points.]]></comment>
            </update>
          </updates>
        </project>
      </projects>
    </release>
    <release version="1.2.4.1" releasedate="2014-06-19">
      <projects>
        <project name="Enkoni.Framework" version="2.3.1">
          <updates>
            <update date="2014-06-19" type="bugfix">
              <summary><![CDATA[Fixed a bug in the Capitalize and CapitalizeSentence extension methods]]></summary>
              <comment><![CDATA[Fixed a bug in the Capitalize and CapitalizeSentence extension methods that caused the methods to break when 
               the input value either starts or ends with spaces or contains adjacent spaces.]]></comment>
            </update>
          </updates>
        </project>
      </projects>
    </release>
    <release version="1.2.4.0" releasedate="2014-03-24">
      <projects>
        <project name="Enkoni.Framework" version="2.3.0">
          <updates>
            <update date="2014-04-30" type="addition">
              <summary><![CDATA[Added a new CapitalizeSentence extension method]]></summary>
              <comment><![CDATA[Added a new CapitalizeSentence extension method that can be used to capitalize the first word in a sentence and
               change the remaining words to lower case.]]></comment>
            </update>
          </updates>
        </project>
        <project name="Enkoni.Framework.DataAnnotations" version="1.0.1">
          <updates>
            <update date="2014-03-18" type="change">
              <summary><![CDATA[Changed the behavior of the validations in case of an empty input value]]></summary>
              <comment><![CDATA[Empty input values are now accepted by the validators. In order to reject empty input values, combine the attributes with the default 
               RequiredAttribute.]]></comment>
            </update>
          </updates>
        </project>
        <project name="Enkoni.Framework.Entities" version="3.1.0">
          <updates>
            <update date="2014-03-21" type="bugfix">
              <summary><![CDATA[Fixed a bug in the SubDomainModel class in the UpdateEntity method]]></summary>
              <comment><![CDATA[A bug in the UpdateEntity method of the SubDomainModel class prevented the abstract method UpdateEntityCore from being called in case the updated 
               entity and the database entity where the same reference.]]></comment>
            </update>
            <update date="2014-03-22" type="change">
              <summary><![CDATA[Removed the dependency with the Enkoni.Framework.Validation-project and the Validation application block of the Microsoft Enterprise Library]]></summary>
              <comment><![CDATA[The EntityValidator now relies on System.ComponentModel.DataAnnotations for the validation]]></comment>
            </update>
            <update date="2014-03-23" type="change">
              <summary><![CDATA[Added a new Reset method to the Repository class]]></summary>
              <comment><![CDATA[Added a new Reset method to the Repository class which can be used to revert any changes made to the repository.]]></comment>
            </update>
            <update date="2014-04-06" type="change">
              <summary><![CDATA[Added a new Execute method to the Repository class]]></summary>
              <comment><![CDATA[Added a new Execute method to the Repository class that can be used to execute custom actions that don't have to return one or more entities.]]></comment>
            </update>
          </updates>
        </project>
        <project name="Enkoni.Framework.Entities.Database" version="2.1.0">
          <updates>
            <update date="2014-03-23" type="change">
              <summary><![CDATA[Implemented the new Reset method of the Repository base class]]></summary>
              <comment><![CDATA[The DatabaseRepository implements the new Reset method which reverts any unsaved changes to the repository.]]></comment>
            </update>
            <update date="2014-03-30" type="change">
              <summary><![CDATA[Updated the reference to EntityFramework to version 6.1.0]]></summary>
              <comment><![CDATA[The project now references EntityFramework 6.1.0 (old version was 5.0).]]></comment>
            </update>
          </updates>
        </project>
        <project name="Enkoni.Framework.Entities.File" version="3.1.0">
          <updates>
            <update date="2014-03-23" type="change">
              <summary><![CDATA[Implemented the new Reset method of the Repository base class]]></summary>
              <comment><![CDATA[The FileRepository implements the new Reset method which reverts any unsaved changes to the repository.]]></comment>
            </update>
          </updates>
        </project>
      </projects>
    </release>
    <release version="1.2.3.0" releasedate="2014-03-16">
      <projects>
        <project name="Enkoni.Framework.Validation" version="2.2.1.0">
          <updates>
            <update date="2014-03-16" type="bugfix">
              <summary><![CDATA[Fixed a small bug that was left unfixed in the previous release with regards to the configuration logic of the DutchPhoneNumberValidator]]></summary>
              <comment><![CDATA[A small bug in the configuration logic of the DutchPhoneNumberValidator was overlokked in the previous release. This has been fixed now.]]></comment>
            </update>
          </updates>
        </project>
        <project name="Enkoni.Framework.DataAnnotations" version="1.0.0.0">
          <updates>
            <update date="2014-03-16" type="addition">
              <summary><![CDATA[Added the Enkoni.Framework.DataAnnotations-project]]></summary>
              <comment><![CDATA[Added the Enkoni.Framework.DataAnnotations-project which holds extensions to the DataAnnotations subsystem of Microsoft .Net.
               It basically is a copy of the existing Enkoni.Framework.Validation-project but without the dependency with the obsolete Validation Application 
               Block of the Microsoft Enterprise Library.]]></comment>
            </update>
          </updates>
        </project>
      </projects>
    </release>
    <release version="1.2.2.0" releasedate="2014-03-14">
      <projects>
        <project name="Enkoni.Framework.Entities.Database" version="2.0.1.0">
          <updates>
            <update date="2014-03-14" type="bugfix">
              <summary><![CDATA[Fixed a bug when selecting an entity by ID]]></summary>
              <comment><![CDATA[Bug 12: When selecting an entity by its RecordId, an exception is thrown by Entity Framework. This has been fixed.]]></comment>
            </update>
          </updates>
        </project>
        <project name="Enkoni.Framework.Validation" version="2.2.0.0">
          <updates>
            <update date="2014-03-14" type="bugfix">
              <summary><![CDATA[Fixed a bug in the configuration logic when used in a web application]]></summary>
              <comment><![CDATA[Bug 14: When used in a web application the EmailValidator and DutchPhoneNumberValidator throws an exception because 
               no exe-configuration file can be found. This has been fixed.]]></comment>
            </update>
            <update date="2014-03-14" type="change">
              <summary><![CDATA[Added the 'RequireTopLevelDomain' property to the EmailValidator]]></summary>
              <comment><![CDATA[The EmailValidator class now contains a new property called 'RequireTopLevelDomain' to indicate if an e-mail address
               must contain a top level domain in order to be valid]]></comment>
            </update>
          </updates>
        </project>
      </projects>
    </release>
    <release version="1.2.1.0" releasedate="2014-01-17">
      <projects>
        <project name="Enkoni.Framework" version="2.2.0.1">
          <updates>
            <update date="2014-01-17" type="change">
              <summary><![CDATA[Updated the AssemblyInformationalVersion. No API changes]]></summary>
              <comment><![CDATA[Updated the AssemblyInformationalVersion. No API changes]]></comment>
            </update>
          </updates>
        </project>
        <project name="Enkoni.Framework.Entities" version="3.0.0.1">
          <updates>
            <update date="2014-01-17" type="change">
              <summary><![CDATA[Updated the AssemblyInformationalVersion. No API changes]]></summary>
              <comment><![CDATA[Updated the AssemblyInformationalVersion. No API changes]]></comment>
            </update>
          </updates>
        </project>
        <project name="Enkoni.Framework.Entities.Database" version="2.0.0.4">
          <updates>
            <update date="2014-01-17" type="change">
              <summary><![CDATA[Updated the AssemblyInformationalVersion. No API changes]]></summary>
              <comment><![CDATA[Updated the AssemblyInformationalVersion. No API changes]]></comment>
            </update>
          </updates>
        </project>
        <project name="Enkoni.Framework.Entities.File" version="3.0.0.1">
          <updates>
            <update date="2014-01-17" type="change">
              <summary><![CDATA[Updated the AssemblyInformationalVersion. No API changes]]></summary>
              <comment><![CDATA[Updated the AssemblyInformationalVersion. No API changes]]></comment>
            </update>
          </updates>
        </project>
        <project name="Enkoni.Framework.Entities.Service" version="3.0.0.1">
          <updates>
            <update date="2014-01-17" type="change">
              <summary><![CDATA[Updated the AssemblyInformationalVersion. No API changes]]></summary>
              <comment><![CDATA[Updated the AssemblyInformationalVersion. No API changes]]></comment>
            </update>
          </updates>
        </project>
        <project name="Enkoni.Framework.Logging" version="1.2.0.6">
          <updates>
            <update date="2014-01-17" type="change">
              <summary><![CDATA[Updated the AssemblyInformationalVersion. No API changes]]></summary>
              <comment><![CDATA[Updated the AssemblyInformationalVersion. No API changes]]></comment>
            </update>
          </updates>
        </project>
        <project name="Enkoni.Framework.ServiceModel" version="2.1.0.3">
          <updates>
            <update date="2014-01-17" type="change">
              <summary><![CDATA[Updated the AssemblyInformationalVersion. No API changes]]></summary>
              <comment><![CDATA[Updated the AssemblyInformationalVersion. No API changes]]></comment>
            </update>
          </updates>
        </project>
        <project name="Enkoni.Framework.Testing" version="1.0.0.7">
          <updates>
            <update date="2014-01-17" type="change">
              <summary><![CDATA[Updated the AssemblyInformationalVersion. No API changes]]></summary>
              <comment><![CDATA[Updated the AssemblyInformationalVersion. No API changes]]></comment>
            </update>
          </updates>
        </project>
        <project name="Enkoni.Framework.UI" version="1.0.0.6">
          <updates>
            <update date="2014-01-17" type="change">
              <summary><![CDATA[Updated the AssemblyInformationalVersion. No API changes]]></summary>
              <comment><![CDATA[Updated the AssemblyInformationalVersion. No API changes]]></comment>
            </update>
          </updates>
        </project>
        <project name="Enkoni.Framework.Validation" version="2.1.0.0">
          <updates>
            <update date="2014-01-17" type="addition">
              <summary><![CDATA[Added the EmailValidator class]]></summary>
              <comment>
                <![CDATA[Added a new validator that is able to check if a string value represents a valid e-mail address. The validator can be 
                instantiated directly or through an attribute and can be configured in code and in configuration.]]>
              </comment>
            </update>
          </updates>
        </project>
        <project name="Enkoni.Framework.Web" version="1.1.0.1">
          <updates>
            <update date="2014-01-17" type="change">
              <summary><![CDATA[Updated the AssemblyInformationalVersion. No API changes]]></summary>
              <comment><![CDATA[Updated the AssemblyInformationalVersion. No API changes]]></comment>
            </update>
          </updates>
        </project>
      </projects>
    </release>
    <release version="1.2.0.0" releasedate="2013-11-23">
      <projects>
        <project name="Enkoni.Framework" version="2.2.0.0">
          <updates>
            <update date="2013-11-03" type="addition">
              <summary><![CDATA[Added support for a custom 'null' string to the CsvSerializer]]></summary>
              <comment>
                <![CDATA[Added support for a custom 'null' string to the CsvSerializer. This allows for more flexibility when (de)serializing
              objects to and from CSV format.]]>
              </comment>
            </update>
          </updates>
        </project>
        <project name="Enkoni.Framework.Entities" version="3.0.0.0">
          <updates>
            <update date="2013-11-23" type="change">
              <summary><![CDATA[Upgraded to the .NET 4 framework]]></summary>
              <comment><![CDATA[The project now references the .NET 4 framework.]]></comment>
            </update>
          </updates>
        </project>
        <project name="Enkoni.Framework.Entities.Database" version="2.0.0.3">
          <updates>
            <update date="2013-11-23" type="change">
              <summary><![CDATA[Updated the AssemblyInformationalVersion. No API changes]]></summary>
              <comment><![CDATA[Updated the AssemblyInformationalVersion. No API changes]]></comment>
            </update>
          </updates>
        </project>
        <project name="Enkoni.Framework.Entities.File" version="3.0.0.0">
          <updates>
            <update date="2013-11-23" type="change">
              <summary><![CDATA[Upgraded to the .NET 4 framework]]></summary>
              <comment><![CDATA[The project now references the .NET 4 framework.]]></comment>
            </update>
          </updates>
        </project>
        <project name="Enkoni.Framework.Entities.Service" version="3.0.0.0">
          <updates>
            <update date="2013-11-23" type="change">
              <summary><![CDATA[Upgraded to the .NET 4 framework]]></summary>
              <comment><![CDATA[The project now references the .NET 4 framework.]]></comment>
            </update>
          </updates>
        </project>
        <project name="Enkoni.Framework.Logging" version="1.2.0.5">
          <updates>
            <update date="2013-11-23" type="change">
              <summary><![CDATA[Updated the AssemblyInformationalVersion. No API changes]]></summary>
              <comment><![CDATA[Updated the AssemblyInformationalVersion. No API changes]]></comment>
            </update>
          </updates>
        </project>
        <project name="Enkoni.Framework.ServiceModel" version="2.1.0.2">
          <updates>
            <update date="2013-11-23" type="change">
              <summary><![CDATA[Updated the AssemblyInformationalVersion. No API changes]]></summary>
              <comment><![CDATA[Updated the AssemblyInformationalVersion. No API changes]]></comment>
            </update>
          </updates>
        </project>
        <project name="Enkoni.Framework.Testing" version="1.0.0.6">
          <updates>
            <update date="2013-11-23" type="change">
              <summary><![CDATA[Updated the AssemblyInformationalVersion. No API changes]]></summary>
              <comment><![CDATA[Updated the AssemblyInformationalVersion. No API changes]]></comment>
            </update>
          </updates>
        </project>
        <project name="Enkoni.Framework.UI" version="1.0.0.5">
          <updates>
            <update date="2013-11-23" type="change">
              <summary><![CDATA[Updated the AssemblyInformationalVersion. No API changes]]></summary>
              <comment><![CDATA[Updated the AssemblyInformationalVersion. No API changes]]></comment>
            </update>
          </updates>
        </project>
        <project name="Enkoni.Framework.Validation" version="2.0.0.0">
          <updates>
            <update date="2013-11-23" type="change">
              <summary><![CDATA[Upgraded to the .NET 4 framework]]></summary>
              <comment><![CDATA[The project now references the .NET 4 framework.]]></comment>
            </update>
            <update date="2013-11-23" type="addition">
              <summary><![CDATA[Added the IbanValidator class]]></summary>
              <comment>
                <![CDATA[Added a new validator that is able to check if a string value represents a valid IBAN account number.]]>
              </comment>
            </update>
            <update date="2013-11-18" type="addition">
              <summary><![CDATA[Added the DutchPhoneNumberValidator class]]></summary>
              <comment>
                <![CDATA[Added a new validator that is able to check if a string value represents a valid Dutch phone number. The validator can be 
                instantiated directly or through an attribute and can be configured in code and in configuration.]]>
              </comment>
            </update>
          </updates>
        </project>
        <project name="Enkoni.Framework.Web" version="1.1.0.0">
          <updates>
            <update date="2013-11-03" type="addition">
              <summary><![CDATA[Added the new Mvc3FixedModelBinder to the project]]></summary>
              <comment><![CDATA[Added the new Mvc3FixedModelBinder which extends Microsoft's DefaultModelBinder and fixes 
              a bug related to binding enum-values.]]></comment>
            </update>
          </updates>
        </project>
      </projects>
    </release>
    <release version="1.1.2.0" releasedate="2013-11-01">
      <projects>
        <project name="Enkoni.Framework" version="2.1.0.0">
          <updates>
            <update date="2013-09-27" type="addition">
              <summary><![CDATA[Added the Enkoni.Framework.Linq.Extensions.Distinct extension method.]]></summary>
              <comment>
                <![CDATA[Added the Enkoni.Framework.Linq.Distinct extension method that can be used to return unique items
                from a IEnumerable<T> by comparing a specified field.]]>
              </comment>
            </update>
            <update date="2013-07-14" type="change">
              <summary><![CDATA[Added support for more formats to the CsvSerializer]]></summary>
              <comment>
                <![CDATA[The CsvSerializer now support more formats when (de)serializing classes.]]>
              </comment>
            </update>
            <update date="2013-07-08" type="change">
              <summary><![CDATA[Added support to (de)serialize decimal and Enum values using the CsvSerializer]]></summary>
              <comment>
                <![CDATA[The CsvSerializer class now supports (de)serialization of properties of type decimal and Enum.]]>
              </comment>
            </update>
          </updates>
        </project>
        <project name="Enkoni.Framework.Entities" version="2.0.0.2">
          <updates>
            <update date="2013-11-01" type="change">
              <summary><![CDATA[Updated the AssemblyInformationalVersion. No API changes]]></summary>
              <comment><![CDATA[Updated the AssemblyInformationalVersion. No API changes]]></comment>
            </update>
          </updates>
        </project>
        <project name="Enkoni.Framework.Entities.Database" version="2.0.0.2">
          <updates>
            <update date="2013-11-01" type="change">
              <summary><![CDATA[Updated the AssemblyInformationalVersion. No API changes]]></summary>
              <comment><![CDATA[Updated the AssemblyInformationalVersion. No API changes]]></comment>
            </update>
          </updates>
        </project>
        <project name="Enkoni.Framework.Entities.File" version="2.0.0.2">
          <updates>
            <update date="2013-11-01" type="change">
              <summary><![CDATA[Updated the AssemblyInformationalVersion. No API changes]]></summary>
              <comment><![CDATA[Updated the AssemblyInformationalVersion. No API changes]]></comment>
            </update>
          </updates>
        </project>
        <project name="Enkoni.Framework.Entities.Service" version="2.0.0.2">
          <updates>
            <update date="2013-11-01" type="change">
              <summary><![CDATA[Updated the AssemblyInformationalVersion. No API changes]]></summary>
              <comment><![CDATA[Updated the AssemblyInformationalVersion. No API changes]]></comment>
            </update>
          </updates>
        </project>
        <project name="Enkoni.Framework.Logging" version="1.2.0.4">
          <updates>
            <update date="2013-11-01" type="change">
              <summary><![CDATA[Updated the AssemblyInformationalVersion. No API changes]]></summary>
              <comment><![CDATA[Updated the AssemblyInformationalVersion. No API changes]]></comment>
            </update>
          </updates>
        </project>
        <project name="Enkoni.Framework.ServiceModel" version="2.1.0.1">
          <updates>
            <update date="2013-11-01" type="change">
              <summary><![CDATA[Updated the AssemblyInformationalVersion. No API changes]]></summary>
              <comment><![CDATA[Updated the AssemblyInformationalVersion. No API changes]]></comment>
            </update>
          </updates>
        </project>
        <project name="Enkoni.Framework.Testing" version="1.0.0.5">
          <updates>
            <update date="2013-11-01" type="change">
              <summary><![CDATA[Updated the AssemblyInformationalVersion. No API changes]]></summary>
              <comment><![CDATA[Updated the AssemblyInformationalVersion. No API changes]]></comment>
            </update>
          </updates>
        </project>
        <project name="Enkoni.Framework.UI" version="1.0.0.4">
          <updates>
            <update date="2013-11-01" type="change">
              <summary><![CDATA[Updated the AssemblyInformationalVersion. No API changes]]></summary>
              <comment><![CDATA[Updated the AssemblyInformationalVersion. No API changes]]></comment>
            </update>
          </updates>
        </project>
        <project name="Enkoni.Framework.Validation" version="1.2.0.4">
          <updates>
            <update date="2013-11-01" type="change">
              <summary><![CDATA[Updated the AssemblyInformationalVersion. No API changes]]></summary>
              <comment><![CDATA[Updated the AssemblyInformationalVersion. No API changes]]></comment>
            </update>
          </updates>
        </project>
        <project name="Enkoni.Framework.Web" version="1.0.0.1">
          <updates>
            <update date="2013-11-01" type="change">
              <summary><![CDATA[Updated the AssemblyInformationalVersion. No API changes]]></summary>
              <comment><![CDATA[Updated the AssemblyInformationalVersion. No API changes]]></comment>
            </update>
          </updates>
        </project>
      </projects>
    </release>
    <release version="1.1.1.0" releasedate="2013-07-04">
      <projects>
        <project name="Enkoni.Framework" version="2.0.1.0">
          <updates>
            <update date="2013-04-24" type="bugfix">
              <summary><![CDATA[Fix a bug in the StopWatch class and improved pause and resume functionality]]></summary>
              <comment>
                <![CDATA[Fixed a bug in the StopWatch-class that resulted in a laptime not being added to the collection of laptimes when the StopWatch
                was stopped. In addition, the StopWatch now has improved pausing and resuming functionality.]]>
              </comment>
            </update>
          </updates>
        </project>
        <project name="Enkoni.Framework.Entities" version="2.0.0.1">
          <updates>
            <update date="2013-05-24" type="change">
              <summary><![CDATA[Updated the AssemblyInformationalVersion. No API changes]]></summary>
              <comment><![CDATA[Updated the AssemblyInformationalVersion. No API changes]]></comment>
            </update>
          </updates>
        </project>
        <project name="Enkoni.Framework.Entities.Database" version="2.0.0.1">
          <updates>
            <update date="2013-05-24" type="change">
              <summary><![CDATA[Updated the AssemblyInformationalVersion. No API changes]]></summary>
              <comment><![CDATA[Updated the AssemblyInformationalVersion. No API changes]]></comment>
            </update>
          </updates>
        </project>
        <project name="Enkoni.Framework.Entities.File" version="2.0.0.1">
          <updates>
            <update date="2013-05-24" type="change">
              <summary><![CDATA[Updated the AssemblyInformationalVersion. No API changes]]></summary>
              <comment><![CDATA[Updated the AssemblyInformationalVersion. No API changes]]></comment>
            </update>
          </updates>
        </project>
        <project name="Enkoni.Framework.Entities.Service" version="2.0.0.1">
          <updates>
            <update date="2013-05-24" type="change">
              <summary><![CDATA[Updated the AssemblyInformationalVersion. No API changes]]></summary>
              <comment><![CDATA[Updated the AssemblyInformationalVersion. No API changes]]></comment>
            </update>
          </updates>
        </project>
        <project name="Enkoni.Framework.Logging" version="1.2.0.3">
          <updates>
            <update date="2013-07-04" type="change">
              <summary><![CDATA[Updated the AssemblyInformationalVersion. No API changes]]></summary>
              <comment><![CDATA[Updated the AssemblyInformationalVersion. No API changes]]></comment>
            </update>
          </updates>
        </project>
        <project name="Enkoni.Framework.ServiceModel" version="2.1.0.0">
          <updates>
            <update date="2013-04-24" type="change">
              <summary><![CDATA[Changed the SafeClose-extension method to work on more WCF-related types.]]></summary>
              <comment><![CDATA[The SafeClose-extension method now works on objects of type ICommunicationObject which allows for a broader use of the 
              functionality.]]></comment>
            </update>
          </updates>
        </project>
        <project name="Enkoni.Framework.Testing" version="1.0.0.4">
          <updates>
            <update date="2013-07-04" type="change">
              <summary><![CDATA[Updated the AssemblyInformationalVersion. No API changes]]></summary>
              <comment><![CDATA[Updated the AssemblyInformationalVersion. No API changes]]></comment>
            </update>
          </updates>
        </project>
        <project name="Enkoni.Framework.UI" version="1.0.0.3">
          <updates>
            <update date="2013-07-04" type="change">
              <summary><![CDATA[Updated the AssemblyInformationalVersion. No API changes]]></summary>
              <comment><![CDATA[Updated the AssemblyInformationalVersion. No API changes]]></comment>
            </update>
          </updates>
        </project>
        <project name="Enkoni.Framework.Validation" version="1.2.0.3">
          <updates>
            <update date="2013-07-04" type="change">
              <summary><![CDATA[Updated the AssemblyInformationalVersion. No API changes]]></summary>
              <comment><![CDATA[Updated the AssemblyInformationalVersion. No API changes]]></comment>
            </update>
          </updates>
        </project>
        <project name="Enkoni.Framework.Web" version="1.0.0.0">
          <updates>
            <update date="2013-05-24" type="addition">
              <summary><![CDATA[Added the Enkoni.Framework.Web project]]></summary>
              <comment><![CDATA[Added the Enkoni.Framework.Web project which contains classes that can be used within Web projects (WebForms and MVC).]]></comment>
            </update>
          </updates>
        </project>
      </projects>
    </release>
    <release version="1.1.0.0" releasedate="2012-12-28">
      <projects>
        <project name="Enkoni.Framework" version="2.0.0.0">
          <updates>
            <update date="2012-11-24" type="change">
              <summary><![CDATA[Reorganized some classes]]></summary>
              <comment>
                <![CDATA[Reorganized some collection-related classes into a new namespace calles Enkoni.Framework.Collections. This is a breaking change
                but will add some more flexibility for the future.]]>
              </comment>
            </update>
            <update date="2012-11-23" type="addition">
              <summary><![CDATA[Added new timer related classes.]]></summary>
              <comment>
                <![CDATA[- Added a new Stopwatch class that wraps the default .NET Stopwatch class and adds the ability to record lap times.
                 - Added a new AlarmClock class is capable of triggering an event at a specific time of day.]]>
              </comment>
            </update>
            <update date="2012-11-23" type="addition">
              <summary><![CDATA[Added new functionality to compare double-values in a more confinient way.]]></summary>
              <comment>
                <![CDATA[- Added new extension methods for System.Double to make it easier to compare double-values by looking only at the 
                   significant digits or a specified margin.
                 - Added the new DoubleComparer and DoubleEqualityComparer classes to make it easier to compare double-values by looking only at the 
                   significant digits or a specified margin.]]>
              </comment>
            </update>
            <update date="2012-11-18" type="change">
              <summary><![CDATA[Added new properties to the Workflow-class to determine if the workflow can be started, stopped, paused or continued.]]></summary>
              <comment>
                <![CDATA[Added four new properties to the Workflow-class (CanStart, CanStop, CanPause, CanContinue) that can be used to 
                 determine if the workflow is in a state in which it can be started, stopped, paused or continued.]]></comment>
            </update>
          </updates>
        </project>
        <project name="Enkoni.Framework.Entities" version="2.0.0.0">
          <updates>
            <update date="2012-11-28" type="change">
              <summary><![CDATA[Refreshed build as a result of version increment of Enkoni.Framework.]]></summary>
              <comment><![CDATA[The project has been rebuild to link against the new Enkoni.Framework library (2.0.0.0).]]></comment>
            </update>
          </updates>
        </project>
        <project name="Enkoni.Framework.Entities.Database" version="2.0.0.0">
          <updates>
            <update date="2012-10-05" type="change">
              <summary><![CDATA[Refreshed build as a result of version increment of Enkoni.Framework.Entities.]]></summary>
              <comment><![CDATA[The project has been rebuild to link against the new Enkoni.Framework.Entities library (2.0.0.0).]]></comment>
            </update>
          </updates>
        </project>
        <project name="Enkoni.Framework.Entities.File" version="2.0.0.0">
          <updates>
            <update date="2012-11-24" type="removal">
              <summary><![CDATA[Removed the obsolete CsvFileSourceInfo class]]></summary>
              <comment>
                <![CDATA[Removed the obsolete CsvFileSourceInfo. Since this class was marked obsolete over a year ago and there is also
                 a breaking change scheduled for the Enkoni.Framework project, this seemes like a good moment to remove this class.]]>
              </comment>
            </update>
          </updates>
        </project>
        <project name="Enkoni.Framework.Entities.Service" version="2.0.0.0">
          <updates>
            <update date="2012-10-05" type="change">
              <summary><![CDATA[Refreshed build as a result of version increment of Enkoni.Framework.Entities.]]></summary>
              <comment><![CDATA[The project has been rebuild to link against the new Enkoni.Framework.Entities library (2.0.0.0).]]></comment>
            </update>
          </updates>
        </project>
        <project name="Enkoni.Framework.Logging" version="1.2.0.2">
          <updates>
            <update date="2012-10-05" type="change">
              <summary><![CDATA[Updated the AssemblyInformationalVersion. No API changes]]></summary>
              <comment><![CDATA[Updated the AssemblyInformationalVersion. No API changes]]></comment>
            </update>
          </updates>
        </project>
        <project name="Enkoni.Framework.ServiceModel" version="2.0.0.0">
          <updates>
            <update date="2012-11-18" type="addition">
              <summary><![CDATA[Added the SchemaValidationBehavior class]]></summary>
              <comment>
                <![CDATA[- Added the SchemaValidationMessageInspector and SchemaValidationBehaviorExtensionElement classes that can be used to 
                 validate sent and received messages against an XML schema.]]>
              </comment>
            </update>
            <update date="2012-11-26" type="removal">
              <summary><![CDATA[Removed the FlatWsdlBehavior classes]]></summary>
              <comment>
                <![CDATA[- Removed the FlatWsdlBehaviorExtensionElement and FlatWsdlBehaviorAttribute classes. The functionality did not always
                 behave as expected. Since .Net 4.5 has build-in support for generating a single WSDL file, this functionality is no longer required 
                 and therefore it was removed from this framework. When using .NET 4.5, it is recommended to use the new ?singlewsdl quierystring.
                 When using an earlier version of .NET, it is recommended to use the single WSDL functionality provided by the WCFExtras-library
                 which can be found at http://wcfextras.codeplex.com.]]>
              </comment>
            </update>
            <update date="2012-11-26" type="removal">
              <summary><![CDATA[Removed the DisposableServiceBehaviorAttribute class]]></summary>
              <comment>
                <![CDATA[- New understanding of the WCF framework and more extensive unit testing learned that the disposable service behavior has 
                 been quite useless from the beginning. If the service implementation needs disposing, use a bindingtype and behavior that supports 
                 sessions. That way, the .NET ecosystem will automatically call the Dispose method upon session ending or channel faulting.]]>
              </comment>
            </update>
          </updates>
        </project>
        <project name="Enkoni.Framework.Testing" version="1.0.0.3">
          <updates>
            <update date="2012-10-05" type="change">
              <summary><![CDATA[Updated the AssemblyInformationalVersion. No API changes]]></summary>
              <comment><![CDATA[Updated the AssemblyInformationalVersion. No API changes]]></comment>
            </update>
          </updates>
        </project>
        <project name="Enkoni.Framework.UI" version="1.0.0.2">
          <updates>
            <update date="2012-10-05" type="change">
              <summary><![CDATA[Updated the AssemblyInformationalVersion. No API changes]]></summary>
              <comment><![CDATA[Updated the AssemblyInformationalVersion. No API changes]]></comment>
            </update>
          </updates>
        </project>
        <project name="Enkoni.Framework.Validation" version="1.2.0.2">
          <updates>
            <update date="2012-10-05" type="change">
              <summary><![CDATA[Updated the AssemblyInformationalVersion. No API changes]]></summary>
              <comment><![CDATA[Updated the AssemblyInformationalVersion. No API changes]]></comment>
            </update>
          </updates>
        </project>
      </projects>
    </release>
    <release version="1.0.6.0" releasedate="2012-10-05">
      <projects>
        <project name="Enkoni.Framework" version="1.3.0.0">
          <updates>
            <update date="2012-10-05" type="bugfix">
              <summary><![CDATA[Fixed a bug in the EnumHelper.ToString() method]]></summary>
              <comment>
                <![CDATA[Fixed a bug in the EnumHelper.ToString() method that could cause an exception if no resource was specified in combination 
                 with the LocalizedDescriptionAttribute.]]>
              </comment>
            </update>
            <update date="2012-10-05" type="change">
              <summary><![CDATA[Added support for the EnumMemberAttribute in the EnumHelper.ToString() method]]></summary>
              <comment>
                <![CDATA[The EnumHelper.ToString() now also supports the EnumMemberAttribute when trying to transform an enum to a string.]]>
              </comment>
            </update>
          </updates>
        </project>
        <project name="Enkoni.Framework.Entities" version="1.4.0.1">
          <updates>
            <update date="2012-10-05" type="change">
              <summary><![CDATA[Updated the AssemblyInformationalVersion. No API changes]]></summary>
              <comment><![CDATA[Updated the AssemblyInformationalVersion. No API changes]]></comment>
            </update>
          </updates>
        </project>
        <project name="Enkoni.Framework.Entities.Database" version="1.5.0.1">
          <updates>
            <update date="2012-10-05" type="change">
              <summary><![CDATA[Updated the AssemblyInformationalVersion. No API changes]]></summary>
              <comment><![CDATA[Updated the AssemblyInformationalVersion. No API changes]]></comment>
            </update>
          </updates>
        </project>
        <project name="Enkoni.Framework.Entities.File" version="1.3.0.1">
          <updates>
            <update date="2012-10-05" type="change">
              <summary><![CDATA[Updated the AssemblyInformationalVersion. No API changes]]></summary>
              <comment><![CDATA[Updated the AssemblyInformationalVersion. No API changes]]></comment>
            </update>
          </updates>
        </project>
        <project name="Enkoni.Framework.Entities.Service" version="1.3.0.1">
          <updates>
            <update date="2012-10-05" type="change">
              <summary><![CDATA[Updated the AssemblyInformationalVersion. No API changes]]></summary>
              <comment><![CDATA[Updated the AssemblyInformationalVersion. No API changes]]></comment>
            </update>
          </updates>
        </project>
        <project name="Enkoni.Framework.Logging" version="1.2.0.1">
          <updates>
            <update date="2012-10-05" type="change">
              <summary><![CDATA[Updated the AssemblyInformationalVersion. No API changes]]></summary>
              <comment><![CDATA[Updated the AssemblyInformationalVersion. No API changes]]></comment>
            </update>
          </updates>
        </project>
        <project name="Enkoni.Framework.ServiceModel" version="1.2.0.1">
          <updates>
            <update date="2012-10-05" type="change">
              <summary><![CDATA[Updated the AssemblyInformationalVersion. No API changes]]></summary>
              <comment><![CDATA[Updated the AssemblyInformationalVersion. No API changes]]></comment>
            </update>
          </updates>
        </project>
        <project name="Enkoni.Framework.Testing" version="1.0.0.2">
          <updates>
            <update date="2012-10-05" type="change">
              <summary><![CDATA[Updated the AssemblyInformationalVersion. No API changes]]></summary>
              <comment><![CDATA[Updated the AssemblyInformationalVersion. No API changes]]></comment>
            </update>
          </updates>
        </project>
        <project name="Enkoni.Framework.UI" version="1.0.0.1">
          <updates>
            <update date="2012-10-05" type="change">
              <summary><![CDATA[Updated the AssemblyInformationalVersion. No API changes]]></summary>
              <comment><![CDATA[Updated the AssemblyInformationalVersion. No API changes]]></comment>
            </update>
          </updates>
        </project>
        <project name="Enkoni.Framework.Validation" version="1.2.0.1">
          <updates>
            <update date="2012-10-05" type="change">
              <summary><![CDATA[Updated the AssemblyInformationalVersion. No API changes]]></summary>
              <comment><![CDATA[Updated the AssemblyInformationalVersion. No API changes]]></comment>
            </update>
          </updates>
        </project>
      </projects>
    </release>
    <release version="1.0.5.0" releasedate="2012-09-01">
      <projects>
        <project name="Enkoni.Framework" version="1.2.0.0">
        <updates>
          <update date="2012-03-17" type="addition">
            <summary><![CDATA[Added new classes and methods]]></summary>
            <comment><![CDATA[- Added the LocalizedDescriptionAttribute-class that can be used to define a localizable description for a type or member.
               - Added the EnumHelper class that contains methods that help when dealing with enums.
               - Added additional extension methods for the Type class.]]></comment>
          </update>
        </updates>
      </project>
    <project name="Enkoni.Framework.Entities" version="1.4.0.0">
      <updates>
        <update date="2012-03-17" type="change">
          <summary><![CDATA[Refreshed build as a result of version increment of Enkoni.Framework]]></summary>
          <comment><![CDATA[The project has been rebuild to link against the new Enkoni.Framework library (1.2.0.0)]]></comment>
        </update>
        <update date="2012-08-28" type="change">
          <summary><![CDATA[Updated the reference to Unity to 2.1.505.2]]></summary>
          <comment><![CDATA[Updated the reference to Unity 2.1.505.2]]></comment>
        </update>
      </updates>
    </project>
    <project name="Enkoni.Framework.Entities.Database" version="1.5.0.0">
      <updates>
        <update date="2012-03-18" type="change">
          <summary><![CDATA[Updated the reference to EntityFramework to 5.0.0]]></summary>
          <comment><![CDATA[The project now uses version 5.0.0 of the EntityFramework. There are no API changes.]]></comment>
        </update>
        <update date="2012-03-17" type="change">
          <summary><![CDATA[Refreshed build as a result of version increment of Enkoni.Framework]]></summary>
          <comment><![CDATA[The project has been rebuild to link against the new Enkoni.Framework library (1.2.0.0)]]></comment>
        </update>
      </updates>
    </project>
    <project name="Enkoni.Framework.Entities.File" version="1.3.0.0">
      <updates>
        <update date="2012-03-17" type="change">
          <summary><![CDATA[Refreshed build as a result of version increment of Enkoni.Framework]]></summary>
          <comment><![CDATA[The project has been rebuild to link against the new Enkoni.Framework library (1.2.0.0)]]></comment>
        </update>
      </updates>
    </project>
    <project name="Enkoni.Framework.Entities.Service" version="1.3.0.0">
      <updates>
        <update date="2012-03-17" type="change">
          <summary><![CDATA[Refreshed build as a result of version increment of Enkoni.Framework]]></summary>
          <comment><![CDATA[The project has been rebuild to link against the new Enkoni.Framework library (1.2.0.0)]]></comment>
        </update>
      </updates>
    </project>
    <project name="Enkoni.Framework.Logging" version="1.2.0.0">
      <updates>
        <update date="2012-08-28" type="change">
          <summary><![CDATA[Updated the reference to Unity 2.1.505.2]]></summary>
          <comment><![CDATA[Updated the reference to Unity 2.1.505.2]]></comment>
        </update>
      </updates>
    </project>
    <project name="Enkoni.Framework.ServiceModel" version="1.2.0.0">
      <updates>
        <update date="2012-08-28" type="addition">
          <summary><![CDATA[Added the FlatWsdlBehavior class]]></summary>
          <comment><![CDATA[- Added the FlatWsdlBehaviorAttribute and FlatWsdlBehaviorExtensionElement classes that can be used to produce a 
                 flattend WSL-document.]]></comment>
        </update>
      </updates>
    </project>
    <project name="Enkoni.Framework.Testing" version="1.0.0.1">
      <updates>
        <update date="2012-08-28" type="change">
          <summary><![CDATA[Updated the AssemblyInformationalVersion. No API changes]]></summary>
          <comment><![CDATA[Updated the AssemblyInformationalVersion. No API changes]]></comment>
        </update>
      </updates>
    </project>
    <project name="Enkoni.Framework.UI" version="1.0.0.0">
      <updates>
        <update date="2012-07-31" type="addition">
        <summary><![CDATA[Added the Enkoni.Framework.UI project]]></summary>
        <comment><![CDATA[Added the Enkoni.Framework.UI project which contains classes that can be used within UI projects (WinForms and WPF).]]></comment>
      </update>
      </updates>
    </project>
    <project name="Enkoni.Framework.Validation" version="1.2.0.0">
      <updates>
        <update date="2012-08-28" type="change">
        <summary><![CDATA[Updated the reference to Unity to 2.1.505.2]]></summary>
        <comment><![CDATA[Updated the reference to Unity to 2.1.505.2]]></comment>
      </update>
      </updates>
    </project>
      </projects>
  </release>
    <release version="1.0.4.1" releasedate="2011-11-08">
      <projects>
        <project name="Enkoni.Framework.Entities.Database" version="1.4.1.0">
          <updates>
            <update date="2011-11-05" type="change">
              <summary><![CDATA[Updated the reference to EntityFramework to 4.2.0.0]]></summary>
              <comment><![CDATA[The project now uses version 4.2 of the EntityFramework. There are no API changes.]]></comment>
            </update>
          </updates>
        </project>
      </projects>
    </release>
    <release version="1.0.4.0" releasedate="2011-08-27">
      <projects>
        <project name="Enkoni.Framework" version="1.1.0.0">
          <updates>
            <update date="2011-06-26" type="bugfix">
              <summary><![CDATA[Fixed an issue with the Enkoni.Framework.Linq.Extensions.Capitalize() methods.]]></summary>
              <comment><![CDATA[The Enkoni.Framework.Linq.Extensions.Capitalize methods caused an InvalidOperationException when called with 
               an empty (not null) string. This has now been fixed.]]></comment>
            </update>
            <update date="2011-07-01" type="addition">
              <summary><![CDATA[Added the Enkoni.Framework.Linq.Extensions.CreateEqualityComparer extension method.]]></summary>
              <comment><![CDATA[Added the Enkoni.Framework.Linq.CreateEqualityComparer extension method that can be used to create an
               IEqualityComparer using the signature of an IEnumerable<T>. This method is particular usefull for collections
               of anonymous types.]]></comment>
            </update>
            <update date="2011-07-31" type="addition">
              <summary><![CDATA[Added the CircularStack<T> class.]]></summary>
              <comment><![CDATA[Added the CircularStack<T> class that can be used as a normal stack except that is will overwrite the oldest value 
               once a preset maximum has been reached.]]></comment>
            </update>
            <update date="2011-08-26" type="addition">
              <summary><![CDATA[Added the Serializer<T>, Transformer<T> and CsvTransformer<T> classes.]]></summary>
              <comment><![CDATA[Added three classes that aid in (de)serializing objects. Also the existing CsvSerializer class has been updated to make use of these 
               new classes. By using this new architecture, the serialization classes are more flexible for future extensions and other developments.]]></comment>
            </update>
            <update date="2011-08-26" type="addition">
              <summary><![CDATA[Added support for asynchronous operations to the Serializer class.]]></summary>
              <comment><![CDATA[Added support for asynchronous (de)serialization.]]></comment>
            </update>
          </updates>
        </project>
        <project name="Enkoni.Framework.Entities" version="1.3.0.0">
          <updates>
            <update date="2011-08-01" type="addition">
              <summary><![CDATA[Added the ability to add, update and delete a collection of entities in the repository.]]></summary>
              <comment><![CDATA[The Repository class now has the ability to add, update or delete a collection of entities in the repository. It provides a default
               implementation which can be overwritten in specific implementations of the repository.]]></comment>
            </update>
            <update date="2011-08-26" type="change">
              <summary><![CDATA[Improved overall performance and stability of the MemoryRepository class.]]></summary>
              <comment><![CDATA[The MemoryRepository class has been rewritten to improve the performance and stability of the implementation.]]></comment>
            </update>
            <update date="2011-08-09" type="addition">
              <summary><![CDATA[Added an extra flag called 'clone data source items' to the DataSourceInfo class.]]></summary>
              <comment><![CDATA[The DataSourceInfo class can now specify wheter or not an entity that originates from a datasource, must be cloned before it is 
               returned or not.]]></comment>
            </update>
          </updates>
        </project>
        <project name="Enkoni.Framework.Entities.File" version="1.2.0.0">
          <updates>
            <update date="2011-08-06" type="addition">
              <summary><![CDATA[Added support for Encoding to the FileSourceInfo class.]]></summary>
              <comment><![CDATA[The FileSourceInfo class can now also specify the encoding of a file that is handled by one of the repositories.]]></comment>
            </update>
            <update date="2011-08-06" type="change">
              <summary><![CDATA[Marked the CsvFileSourceInfo obsolete.]]></summary>
              <comment><![CDATA[Since the FileSourceInfo class now has build-in support to specify the required file encoding, the CsvFileSourceInfo class no longer 
               has any added value. Therefore, the class is marked obsolete. This type may be completely removed in a future release.]]></comment>
            </update>
            <update date="2011-08-06" type="change">
              <summary><![CDATA[XmlFileRepository now supports different file encodings.]]></summary>
              <comment><![CDATA[It is now possible to specify a specific file encoding for the XML-file that is used by the XmlFileRepository.]]></comment>
            </update>
            <update date="2011-08-09" type="change">
              <summary><![CDATA[Improved overall performance and stability of the FileRepository class.]]></summary>
              <comment><![CDATA[The FileRepository class has been rewritten to improve the performance and stability of the implementation.]]></comment>
            </update>
          </updates>
        </project>
        <project name="Enkoni.Framework.Entities.Database" version="1.4.0.0">
          <updates>
            <update date="2011-08-08" type="change">
              <summary><![CDATA[Improved overall performance and stability of the DatabaseRepository class.]]></summary>
              <comment><![CDATA[The DatabaseRepository class has been rewritten to improve the performance and stability of the implementation. It also supports 
               transactions now.]]></comment>
            </update>
          </updates>
        </project>
        <project name="Enkoni.Framework.Entities.Service" version="1.2.0.0">
          <updates>
            <update date="2011-08-27" type="change">
              <summary><![CDATA[Refreshed build as a result of version increment of Enkoni.Framework.Entities.]]></summary>
              <comment><![CDATA[The project has been rebuild to link against the new Enkoni.Framework.Entities library (1.3.0.0).]]></comment>
            </update>
          </updates>
        </project>
      </projects>
    </release>
    <release version="1.0.3.0" releasedate="2011-06-09">
      <remark><![CDATA[This is a maintainance release. No API or functional changes have been made.]]></remark>
      <projects>
        <project name="Enkoni.Framework.Entities" version="1.2.0.0">
          <updates>
            <update date="2011-06-08" type="change">
              <summary><![CDATA[Updated the reference to EnterpriseLibrary.Validation to 5.0.505.0.]]></summary>
              <comment><![CDATA[The project now references the EnterpriseLibrary libraries through the NuGet system.]]></comment>
            </update>
          </updates>
        </project>
        <project name="Enkoni.Framework.Entities.Database" version="1.3.0.0">
          <updates>
            <update date="2011-06-08" type="change">
              <summary><![CDATA[Refreshed build as a result of version increment of Enkoni.Framework.Entities.]]></summary>
              <comment><![CDATA[The project has been rebuild to link against the new Enkoni.Framework.Entities library (1.2.0.0).]]></comment>
            </update>
          </updates>
        </project>
        <project name="Enkoni.Framework.Entities.File" version="1.1.0.0">
          <updates>
            <update date="2011-06-08" type="change">
              <summary><![CDATA[Refreshed build as a result of version increment of Enkoni.Framework.Entities.]]></summary>
              <comment><![CDATA[The project has been rebuild to link against the new Enkoni.Framework.Entities library (1.2.0.0).]]></comment>
            </update>
          </updates>
        </project>
        <project name="Enkoni.Framework.Entities.Service" version="1.1.0.0">
          <updates>
            <update date="2011-06-08" type="change">
              <summary><![CDATA[Refreshed build as a result of version increment of Enkoni.Framework.Entities.]]></summary>
              <comment><![CDATA[The project has been rebuild to link against the new Enkoni.Framework.Entities library (1.2.0.0).]]></comment>
            </update>
          </updates>
        </project>
        <project name="Enkoni.Framework.Logging" version="1.1.0.0">
          <updates>
            <update date="2011-06-08" type="change">
              <summary><![CDATA[Updated the reference to EnterpriseLibrary.Logging to 5.0.505.0.]]></summary>
              <comment><![CDATA[The project now references the EnterpriseLibrary libraries through the NuGet system.]]></comment>
            </update>
          </updates>
        </project>
        <project name="Enkoni.Framework.ServiceModel" version="1.1.0.0">
          <updates>
            <update date="2011-06-08" type="change">
              <summary><![CDATA[Refreshed build as a result of version increment of Enkoni.Framework.Logging.]]></summary>
              <comment><![CDATA[The project has been rebuild to link against the new Enkoni.Framework.Logging library (1.1.0.0).]]></comment>
            </update>
          </updates>
        </project>
        <project name="Enkoni.Framework.Validation" version="1.1.0.0">
          <updates>
            <update date="2011-06-08" type="change">
              <summary><![CDATA[Updated the reference to EnterpriseLibrary.Validation to 5.0.505.0]]></summary>
              <comment><![CDATA[The project now references the EnterpriseLibrary libraries through the NuGet system. There are no API changes.]]></comment>
            </update>
          </updates>
        </project>
      </projects>
    </release>
    <release version="1.0.2.0" releasedate="2011-05-01">
      <projects>
        <project name="Enkoni.Framework.Entities.Database" version="1.2.0.0">
          <updates>
            <update date="2011-04-04" type="change">
              <summary><![CDATA[Updated the reference to EntityFramework.dll to version 4.1 Final (4.1.0.0).]]></summary>
              <comment><![CDATA[The project now uses version 4.1 Final of the EntityFramework. There are no API changes.]]></comment>
            </update>
          </updates>
        </project>
      </projects>
    </release>
    <release version="1.0.1.0" releasedate="2011-04-05">
      <projects>
        <project name="Enkoni.Framework" version="1.0.1.0">
          <updates>
            <update date="2011-03-03" type="change">
              <summary><![CDATA[Fixed a bug in the CsvSerializer.]]></summary>
              <comment><![CDATA[Fixed a bug that in specific circumstances caused an exception when serializing an object using explicit formatting.]]></comment>
            </update>
          </updates>
        </project>
        <project name="Enkoni.Framework.Entities" version="1.1.0.0">
          <updates>
            <update date="2011-04-04" type="change">
              <summary><![CDATA[Added a virtual FindEntityByIdCore method to the abstract SubDomainModel class.]]></summary>
              <comment><![CDATA[The default implementation of the FindEntityById method of SubDomainModel does not work with some datasources (like SQL Server 2008).
                 Therefore, a protected virtual method called FindEntityByIdCore method has been added. By default this method works just as the previous releases. Override
                 this method in case you experience some unexpected problems with your datasource.]]></comment>
            </update>
          </updates>
        </project>
        <project name="Enkoni.Framework.Entities.Database" version="1.1.0.0">
          <updates>
            <update date="2011-04-04" type="change">
              <summary><![CDATA[Updated the reference to EntityFramework.dll to version 4.1RC.]]></summary>
              <comment><![CDATA[The project now uses version 4.1RC of the EntityFramework. There are no API changes.]]></comment>
            </update>
          </updates>
        </project>
      </projects>
    </release>
    <release version="1.0.0.0" releasedate="2011-02-27">
      <remark><![CDATA[Renamed the framework to the Enkoni framework. This marks a new phase in the development and usage of this product.
  The versionnumber has been reset to 1.0.0.0 and the release notes are cleared. The previous release notes and releases are 
  available through the source control system.]]></remark>
        <projects>
          <project name="Enkoni.Framework" version="1.0.0.0">
            <updates>
              <update date="2011-02-27" type="addition">
                <summary><![CDATA[Added an extension method for the DateTime struct.]]></summary>
                  <comment><![CDATA[Added an extension method which can be used to determine the weeknumber of any given date in accordance with the ISO 8601 
               specification.]]></comment>
              </update>
            </updates>
          </project>
          <project name="Enkoni.Framework.Entities" version="1.0.0.0">
            <updates>
              <update date="2011-02-24" type="change">
                <summary><![CDATA[Splitted the Enkoni.Framework.Entities project into four seperate projects.]]></summary>
                <comment><![CDATA[Splitted the Enkoni.Framework.Entities into four seperate projects. Enkoni.Framework.Entities contains the general data-access classes,
                     Enkoni.Framework.Entities.Database contains the classes use a database as datasource for the data-access, 
                     Enkoni.Framework.Entities.File contains classes that use a file as datasource for the data-access,
                     Enkoni.Framework.Entities.Service contains classes that use a WCF service as datasource for the data-access.
                     By splitting these classes into seperate projects, developers no longer need to include WCF-related libraries when they only want to
                     use a database or include database-related libraries when they only want to use a filebased datasource. The memory-based data-access 
                     classes are still a part of the Enkoni.Framework.Entities project since they don't require any additional and/or memory-specific 
                     libraries nor is it to be expected that they will need to in the future.]]></comment>
              </update>
            </updates>
          </project>
          <project name="Enkoni.Framework.Logging" version="1.0.0.0">
            <updates>
              <update date="2011-02-23" type="change">
                <summary><![CDATA[Added the Enkoni.Framework.Logging project.]]></summary>
                <comment><![CDATA[Added the Enkoni.Framework.Logging project which contains classes that can be used to emit logmessages using the Logging Application
                     Block which is part of the Microsoft Enterprise Library.]]></comment>
              </update>
            </updates>
          </project>
        </projects>
      </release>
  </releases>
</enkoni>
<|MERGE_RESOLUTION|>--- conflicted
+++ resolved
@@ -1,1536 +1,1538 @@
-<?xml version="1.0" encoding="UTF-8"?>
-<enkoni xmlns="http://www.oscarbrouwer.nl/enkoni/2012/09">
-  <releases>
-<<<<<<< HEAD
-    <release version ="1.2.12.0" releasedate="2016-08-10">
-      <projects>
-        <project name="Enkoni.Framework" version="2.10.0">
-          <updates>
-            <update date="2016-08-10" type="addition">
-              <summary><![CDATA[Added additional overloads to the Guard class that use a default message.]]></summary>
-              <comment><![CDATA[Added additional overloads to the Guard class that use a default message.]]></comment>
-            </update>
-          </updates>
-        </project>
-        <project name="Enkoni.Framework.Testing" version="1.2.0">
-          <updates>
-            <update date="2016-08-10" type="addition">
-              <summary><![CDATA[Added additional Assert-classes and methods that can aid in unit tests.]]></summary>
-              <comment><![CDATA[Added additional Assert-classes and methods that can aid in unit tests.]]></comment>
-=======
-    <release version="1.3.0.0" releasedate="yyyy-MM-dd">
-      <remark>Splitted the Enkoni.Framework-project in preparation for feature Net-Core support</remark>
-      <projects>
-        <project name="Enkoni.Framework" version="3.0.0">
-          <updates>
-            <update date="2016-07-01" type="removal">
-              <summary><![CDATA[Removed the Specification classes.]]></summary>
-              <comment><![CDATA[The Specification classes have been moved to their own assembly called Enkoni.Framework.Specifications. 
-              Please use the Enkoni.Specifications NuGet-package from now on.]]></comment>
-            </update>
-            <update date="2016-07-01" type="removal">
-              <summary><![CDATA[Removed the Serialization classes.]]></summary>
-              <comment><![CDATA[The Serialization classes have been moved to their own assembly called Enkoni.Framework.Serialization. 
-              Please use the Enkoni.Serialization NuGet-package from now on.]]></comment>
-            </update>
-            <update date="2016-07-01" type="removal">
-              <summary><![CDATA[Removed the Timer classes.]]></summary>
-              <comment><![CDATA[The Timer classes have been moved to their own assembly called Enkoni.Framework.Timers. 
-              Please use the Enkoni.Timers NuGet-package from now on.]]></comment>
-            </update>
-            <update date="2016-07-01" type="change">
-              <summary><![CDATA[Reorganized the extension methods.]]></summary>
-              <comment><![CDATA[The various extention methods have now been divided into dedicated classes. The internal workings of the methods have not changed and as long as the
-              methods are invoked as extension methods, the change should not be noticable.]]></comment>
-            </update>
-          </updates>
-        </project>
-        <project name="Enkoni.Framework.DataAnnotations" version="1.1.1">
-          <updates>
-            <update date="2016-10-11" type="bugfix">
-              <summary><![CDATA[Repaired a bug which caused an invalid reference in the NuGet-package.]]></summary>
-              <comment><![CDATA[Repaired a bug which caused an invalid reference in the NuGet-package.]]></comment>
-            </update>
-          </updates>
-        </project>
-        <project name="Enkoni.Framework.Entities" version="3.7.0">
-          <updates>
-            <update date="2016-07-01" type="change">
-              <summary><![CDATA[Added a reference to the new Enkoni.Specifications package.]]></summary>
-              <comment><![CDATA[Added a reference to the new Enkoni.Specifications package.]]></comment>
-            </update>
-          </updates>
-        </project>
-        <project name="Enkoni.Framework.Entities.Database" version="2.6.0">
-          <updates>
-            <update date="2016-07-01" type="change">
-              <summary><![CDATA[Made some internal changes as a result of changes in Enkoni.Framework.]]></summary>
-              <comment><![CDATA[Made some internal changes as a result of changes in Enkoni.Framework.]]></comment>
-            </update>
-          </updates>
-        </project>
-        <project name="Enkoni.Framework.Entities.File" version="3.5.0">
-          <updates>
-            <update date="2016-07-01" type="change">
-              <summary><![CDATA[Added a reference to the new Enkoni.Specifications and Enkoni.Serialization packages.]]></summary>
-              <comment><![CDATA[Added a reference to the new Enkoni.Specifications and Enkoni.Serialization packages.]]></comment>
-            </update>
-          </updates>
-        </project>
-        <project name="Enkoni.Framework.Entities.Service" version="3.1.0">
-          <updates>
-            <update date="2016-07-01" type="change">
-              <summary><![CDATA[Changed the assembly GUID to make it unique.]]></summary>
-              <comment><![CDATA[Changed the assembly GUID to make it unique.]]></comment>
-            </update>
-          </updates>
-        </project>
-        <project name="Enkoni.Framework.Serialization" version="1.0.0">
-          <updates>
-            <update date="2016-07-01" type="addition">
-              <summary><![CDATA[Created new package.]]></summary>
-              <comment><![CDATA[Created a ne package that contains the serialization logic that used to be part of the main Enkoni project. The internal workings have not changed.]]></comment>
-            </update>
-          </updates>
-        </project>
-        <project name="Enkoni.Framework.Specifications" version="1.0.0">
-          <updates>
-            <update date="2016-07-01" type="addition">
-              <summary><![CDATA[Created new package.]]></summary>
-              <comment><![CDATA[Created a ne package that contains the specifications logic that used to be part of the main Enkoni project. The internal workings have not changed.]]></comment>
-            </update>
-          </updates>
-        </project>
-        <project name="Enkoni.Framework.Testing" version="1.1.0">
-          <updates>
-            <update date="2016-07-01" type="change">
-              <summary><![CDATA[Changed the assembly GUID to make it unique.]]></summary>
-              <comment><![CDATA[Changed the assembly GUID to make it unique.]]></comment>
-            </update>
-          </updates>
-        </project>
-        <project name="Enkoni.Framework.Timers" version="1.0.0">
-          <updates>
-            <update date="2016-07-01" type="addition">
-              <summary><![CDATA[Created new package.]]></summary>
-              <comment><![CDATA[Created a ne package that contains the timer logic that used to be part of the main Enkoni project. The internal workings have not changed.]]></comment>
-            </update>
-          </updates>
-        </project>
-        <project name="Enkoni.Framework.Validation" version="2.3.0">
-          <updates>
-            <update date="2016-07-01" type="change">
-              <summary><![CDATA[Changed the assembly GUID to make it unique.]]></summary>
-              <comment><![CDATA[Changed the assembly GUID to make it unique.]]></comment>
->>>>>>> adda8228
-            </update>
-          </updates>
-        </project>
-      </projects>
-    </release>
-    <release version ="1.2.11.0" releasedate="2016-06-30">
-      <projects>
-        <project name="Enkoni.Framework" version="2.9.0">
-          <updates>
-            <update date="2016-06-30" type="change">
-              <summary><![CDATA[Added the ValidatedNotNullAttribute to the Guard methods to avoid CS1062 warnings when using the Guard class to validate parameters.]]></summary>
-              <comment><![CDATA[Added the ValidatedNotNullAttribute to the Guard methods to avoid CS1062 warnings when using the Guard class to validate parameters.]]></comment>
-            </update>
-          </updates>
-        </project>
-      </projects>
-    </release>
-    <release version ="1.2.10.0" releasedate="2016-06-09">
-      <projects>
-        <project name="Enkoni.Framework" version="2.8.0">
-          <updates>
-            <update date="2016-06-09" type="addition">
-              <summary><![CDATA[Added a new Guard-class that can be used to validate parameters.]]></summary>
-              <comment><![CDATA[Added a new Guard-class that can be used to validate parameters.]]></comment>
-            </update>
-          </updates>
-        </project>
-        <project name="Enkoni.Framework.Entities" version="3.6.0">
-          <updates>
-            <update date="2016-06-09" type="change">
-              <summary><![CDATA[Methods now use the new Guard-class from Enkoni.Framework to validate the parameters.]]></summary>
-              <comment><![CDATA[Methods now use the new Guard-class from Enkoni.Framework to validate the parameters.]]></comment>
-            </update>
-          </updates>
-        </project>
-        <project name="Enkoni.Framework.Entities.Database" version="2.5.0">
-          <updates>
-            <update date="2016-06-09" type="change">
-              <summary><![CDATA[Methods now use the new Guard-class from Enkoni.Framework to validate the parameters.]]></summary>
-              <comment><![CDATA[Methods now use the new Guard-class from Enkoni.Framework to validate the parameters.]]></comment>
-            </update>
-          </updates>
-        </project>
-        <project name="Enkoni.Framework.Entities.File" version="3.4.0">
-          <updates>
-            <update date="2016-06-09" type="change">
-              <summary><![CDATA[Methods now use the new Guard-class from Enkoni.Framework to validate the parameters.]]></summary>
-              <comment><![CDATA[Methods now use the new Guard-class from Enkoni.Framework to validate the parameters.]]></comment>
-            </update>
-          </updates>
-        </project>
-        <project name="Enkoni.Framework.Validation" version="2.2.1.1">
-          <updates>
-            <update date="2016-04-22" type="bugfix">
-              <summary><![CDATA[Fixed a bug in IbanValidator where an empty string would be incorrectly validated.]]></summary>
-              <comment><![CDATA[Fixed a bug in IbanValidator where an empty string would be incorrectly validated.]]></comment>
-            </update>
-          </updates>
-        </project>
-        <project name="Enkoni.Framework.ServiceModel" version="2.4.0">
-          <updates>
-            <update date="2016-06-09" type="change">
-              <summary><![CDATA[Methods now use the new Guard-class from Enkoni.Framework to validate the parameters.]]></summary>
-              <comment><![CDATA[Methods now use the new Guard-class from Enkoni.Framework to validate the parameters.]]></comment>
-            </update>
-          </updates>
-        </project>
-        <project name="Enkoni.Framework.Testing" version="1.1.0">
-          <updates>
-            <update date="2016-06-09" type="change">
-              <summary><![CDATA[Methods now use the new Guard-class from Enkoni.Framework to validate the parameters.]]></summary>
-              <comment><![CDATA[Methods now use the new Guard-class from Enkoni.Framework to validate the parameters.]]></comment>
-            </update>
-          </updates>
-        </project>
-        <project name="Enkoni.Framework.UI" version="1.1.0">
-          <updates>
-            <update date="2016-06-09" type="change">
-              <summary><![CDATA[Methods now use the new Guard-class from Enkoni.Framework to validate the parameters.]]></summary>
-              <comment><![CDATA[Methods now use the new Guard-class from Enkoni.Framework to validate the parameters.]]></comment>
-            </update>
-          </updates>
-        </project>
-        <project name="Enkoni.Framework.Web" version="1.2.0">
-          <updates>
-            <update date="2016-06-09" type="change">
-              <summary><![CDATA[Methods now use the new Guard-class from Enkoni.Framework to validate the parameters.]]></summary>
-              <comment><![CDATA[Methods now use the new Guard-class from Enkoni.Framework to validate the parameters.]]></comment>
-            </update>
-          </updates>
-        </project>
-        <project name="Enkoni.Framework.DataAnnotations" version="1.1.0">
-          <updates>
-            <update date="2016-06-09" type="change">
-              <summary><![CDATA[Methods now use the new Guard-class from Enkoni.Framework to validate the parameters.]]></summary>
-              <comment><![CDATA[Methods now use the new Guard-class from Enkoni.Framework to validate the parameters.]]></comment>
-            </update>
-          </updates>
-        </project>
-        <project name="Enkoni.Framework.DataAnnotations.Client" version="1.1.0">
-          <updates>
-            <update date="2016-06-09" type="addition">
-              <summary><![CDATA[Added client side validation for the IbanAttribute and DutchPhoneNumberAttribute.]]></summary>
-              <comment><![CDATA[Added client side validation for the IbanAttribute and DutchPhoneNumberAttribute.]]></comment>
-            </update>
-          </updates>
-        </project>
-      </projects>
-    </release>
-    <release version="1.2.9.0" releasedate="2015-09-19">
-      <projects>
-        <project name="Enkoni.Framework" version="2.7.0">
-          <updates>
-            <update date="2015-08-13" type="change">
-              <summary><![CDATA[Added support for a string-separator for the CSV serialization functionality]]></summary>
-              <comment><![CDATA[The CsvRecordAttribute now also supports string separators (in addition to char-separators) for more complex CSV scenarios.]]></comment>
-            </update>
-            <update date="2015-09-11" type="addition">
-              <summary><![CDATA[Added a new Partition method that groups a collection into partions]]></summary>
-              <comment><![CDATA[Added a new extension method called Partition that partions a collection based on a specified key.]]></comment>
-            </update>
-          </updates>
-        </project>
-        <project name="Enkoni.Framework.Entities" version="3.5.0">
-          <updates>
-            <update date="2015-08-11" type="addition">
-              <summary><![CDATA[Added the new InstanceMemoryStore class]]></summary>
-              <comment><![CDATA[Added a new InstanceMemoryStore class that can be used when a memory backing store is required but static behavior is not desired.]]></comment>
-            </update>
-          </updates>
-        </project>
-      </projects>
-    </release>
-    <release version="1.2.8.1" releasedate="2015-04-17">
-      <projects>
-        <project name="Enkoni.Framework.Entities.Database" version="2.4.1">
-          <updates>
-            <update date="2015-04-17" type="bugfix">
-              <summary><![CDATA[Fixed a bug related to updating graphs]]></summary>
-              <comment>
-                <![CDATA[Fixed a bug that ocurred when updating a graph where a related entity was deleted and another related entity was updated. The changes to the
-                updated enityt whould be lost after saving the deletion. This has now been fixed.]]>
-              </comment>
-            </update>
-          </updates>
-        </project>
-      </projects>
-    </release>
-    <release version="1.2.8.0" releasedate="2015-04-13">
-      <projects>
-        <project name="Enkoni.Framework.Entities" version="3.4.0">
-          <updates>
-            <update date="2015-04-11" type="change">
-              <summary><![CDATA[Marked the DomainModel class as obsolete.]]></summary>
-              <comment><![CDATA[The DomainModel class has been marked as obsolete. Checking and creating the persistency layer is not part of the responsibility of the 
-                framework. Also, creating instances of the SubDomainModel classes shuld be done using IoC-techniques.]]>
-              </comment>
-            </update>
-            <update date="2015-04-13" type="addition">
-              <summary><![CDATA[Added the new ISubDomainModel<T> interface.]]></summary>
-              <comment>
-                <![CDATA[Added the new ISubDomainModel<T> interface which makes it easier to initialize an instance of the SubDomainModel using dependency injection.]]>
-              </comment>
-            </update>
-          </updates>
-        </project>
-        <project name="Enkoni.Framework.Entities.Database" version="2.4.0">
-          <updates>
-            <update date="2015-04-11" type="change">
-              <summary><![CDATA[The DatabaseRepository now supports updating entire graphs]]></summary>
-              <comment><![CDATA[When updating an entity, the database repository now updates the entire graph provided the subtypes also implement the IEntity<T>
-                interface. To disable this behavior set the new SaveGraph property in the DatabaseSourceInfo class to false.]]></comment>
-            </update>
-          </updates>
-        </project>
-      </projects>
-    </release>
-    <release version="1.2.7.0" releasedate="2015-04-06">
-      <projects>
-        <project name="Enkoni.Framework" version="2.6.0">
-          <updates>
-            <update date="2015-04-04" type="change">
-              <summary><![CDATA[Added the IncludePaths to the Specification{T} class.]]></summary>
-              <comment><![CDATA[Added a new property IncludePaths to the Specification{T} class which can be used to specify specific includes (primarily used for database 
-               interaction).]]></comment>
-            </update>
-          </updates>
-        </project>
-        <project name="Enkoni.Framework.Entities" version="3.3.0">
-          <updates>
-            <update date="2015-04-04" type="change">
-              <summary><![CDATA[Added overloads that take an extra string parameter to specify include paths.]]></summary>
-              <comment><![CDATA[Added overloads to the SubDomainModel and Repository classes for the retrieve methods that take an extra string parameter to specify 
-               include paths.]]></comment>
-            </update>
-          </updates>
-        </project>
-        <project name="Enkoni.Framework.Entities.Database" version="2.3.0">
-          <updates>
-            <update date="2015-04-04" type="change">
-              <summary><![CDATA[Added overloads that take an extra string parameter to specify include paths.]]></summary>
-              <comment><![CDATA[Added overloads to the DatabaseRepository class for the retrieve methods that take an extra string parameter to specify include paths.]]></comment>
-            </update>
-          </updates>
-        </project>
-        <project name="Enkoni.Framework.Entities.File" version="3.3.0">
-          <updates>
-            <update date="2015-04-04" type="change">
-              <summary><![CDATA[Added overloads that take an extra string parameter to specify include paths.]]></summary>
-              <comment><![CDATA[Added overloads to the FileRepository class for the retrieve methods that take an extra string parameter to specify include paths.]]></comment>
-            </update>
-          </updates>
-        </project>
-      </projects>
-    </release>
-    <release version="1.2.6.0" releasedate="2015-02-09">
-      <projects>
-        <project name="Enkoni.Framework" version="2.5.0">
-          <updates>
-            <update date="2015-02-09" type="addition">
-              <summary><![CDATA[Added the class PropertyChangedEventArgs<T>.]]></summary>
-              <comment><![CDATA[Added a new class PropertyChangedEventArgs<T> which extends the default PropertyChangedEventArgs-class and can be used to pass the old and 
-               new value of the changed property with the event.]]></comment>
-            </update>
-          </updates>
-        </project>
-        <project name="Enkoni.Framework.Entities" version="3.2.0">
-          <updates>
-            <update date="2015-02-01" type="addition">
-              <summary><![CDATA[Added the base class Entity<TEntity> to provide a base implementation for entities.]]></summary>
-              <comment><![CDATA[Added a new base class Entity<TEntity> which implements IEntity<TEntity> to provide a default implementation for the CopyFrom-method.]]></comment>
-            </update>
-            <update date="2015-02-01" type="change">
-              <summary><![CDATA[Improved the behavior of the MemoryRepository class.]]></summary>
-              <comment><![CDATA[Improved the behavior of the MemoryRepository class. It now better detects any changes that were made in entities from outside the repository 
-               and prevents them from being stored.]]></comment>
-            </update>
-            <update date="2015-02-07" type="change">
-              <summary><![CDATA[Added overloads for the find-methods that take an expression directly.]]></summary>
-              <comment><![CDATA[Added overloads for the find-methods that take an expression directly in order to make it even easier to use the repositories.]]></comment>
-            </update>
-          </updates>
-        </project>
-        <project name="Enkoni.Framework.Entities.Database" version="2.2.0">
-          <updates>
-            <update date="2015-02-01" type="change">
-              <summary><![CDATA[Improved the behavior of the DatabaseRepository class.]]></summary>
-              <comment><![CDATA[Improved the behavior of the DatabaseRepository class. It now better detects any changes that were made in entities from outside the repository 
-               and prevents them from being stored.]]></comment>
-            </update>
-          </updates>
-        </project>
-        <project name="Enkoni.Framework.Entities.File" version="3.2.0">
-          <updates>
-            <update date="2015-02-01" type="change">
-              <summary><![CDATA[Improved the behavior of the FileRepository class.]]></summary>
-              <comment><![CDATA[Improved the behavior of the FileRepository class. It now better detects any changes that were made in entities from outside the repository 
-               and prevents them from being stored.]]></comment>
-            </update>
-          </updates>
-        </project>
-        <project name="Enkoni.Framework.Logging" version="1.3.0">
-          <updates>
-            <update date="2015-02-03" type="change">
-              <summary><![CDATA[The Logger can now directly be initialised.]]></summary>
-              <comment><![CDATA[An instance of the Logger-class can now be directly initialised.]]></comment>
-            </update>
-          </updates>
-        </project>
-        <project name="Enkoni.Framework.ServiceModel" version="2.3.0">
-          <updates>
-            <update date="2015-02-06" type="change">
-              <summary><![CDATA[Removed the dependency with the Enkoni.Framework.Logging project.]]></summary>
-              <comment><![CDATA[The dependency with the Enkoni.Framework.Logging project (and thereby the dependency with the Enterprise Library Logging Application Block)
-               has been removed. By default, logging is now done through the .NET tracing functionality.]]></comment>
-            </update>
-          </updates>
-        </project>
-      </projects>
-    </release>
-    <release version="1.2.5.0" releasedate="2015-01-01">
-      <projects>
-        <project name="Enkoni.Framework" version="2.4.0">
-          <updates>
-            <update date="2014-10-16" type="addition">
-              <summary><![CDATA[Added a new Between extension method]]></summary>
-              <comment><![CDATA[Added a new Between extension method that can be used to determine if a DateTime value is between to other DateTime values.]]></comment>
-            </update>
-            <update date="2014-10-16" type="addition">
-              <summary><![CDATA[Added a new Truncate extension method]]></summary>
-              <comment><![CDATA[Added a new Truncate extension method that can be used to truncate a string to a maximum length even if the string is shorter.]]></comment>
-            </update>
-            <update date="2014-12-27" type="addition">
-              <summary><![CDATA[Added a new XmlResourceResolver class]]></summary>
-              <comment><![CDATA[Added a new XmlResourceResolver class that can be used to resolve xml schemas from embedded resources.]]></comment>
-            </update>
-            <update date="2014-12-27" type="addition">
-              <summary><![CDATA[Added new DateTimeProvider classes]]></summary>
-              <comment><![CDATA[Added a DateTimeProvider, OffsetDateTimeProvider and FixedDateTimeProvider class that can be used to determine the current time and
-               or date with support for dependency injection.]]></comment>
-            </update>
-          </updates>
-        </project>
-        <project name="Enkoni.Framework.ServiceModel" version="2.2.0">
-          <updates>
-            <update date="2014-12-27" type="change">
-              <summary><![CDATA[Improved the SchemaValidationBehavior class]]></summary>
-              <comment><![CDATA[Integrated the new XmlResourceResolver and added some extension points.]]></comment>
-            </update>
-          </updates>
-        </project>
-      </projects>
-    </release>
-    <release version="1.2.4.1" releasedate="2014-06-19">
-      <projects>
-        <project name="Enkoni.Framework" version="2.3.1">
-          <updates>
-            <update date="2014-06-19" type="bugfix">
-              <summary><![CDATA[Fixed a bug in the Capitalize and CapitalizeSentence extension methods]]></summary>
-              <comment><![CDATA[Fixed a bug in the Capitalize and CapitalizeSentence extension methods that caused the methods to break when 
-               the input value either starts or ends with spaces or contains adjacent spaces.]]></comment>
-            </update>
-          </updates>
-        </project>
-      </projects>
-    </release>
-    <release version="1.2.4.0" releasedate="2014-03-24">
-      <projects>
-        <project name="Enkoni.Framework" version="2.3.0">
-          <updates>
-            <update date="2014-04-30" type="addition">
-              <summary><![CDATA[Added a new CapitalizeSentence extension method]]></summary>
-              <comment><![CDATA[Added a new CapitalizeSentence extension method that can be used to capitalize the first word in a sentence and
-               change the remaining words to lower case.]]></comment>
-            </update>
-          </updates>
-        </project>
-        <project name="Enkoni.Framework.DataAnnotations" version="1.0.1">
-          <updates>
-            <update date="2014-03-18" type="change">
-              <summary><![CDATA[Changed the behavior of the validations in case of an empty input value]]></summary>
-              <comment><![CDATA[Empty input values are now accepted by the validators. In order to reject empty input values, combine the attributes with the default 
-               RequiredAttribute.]]></comment>
-            </update>
-          </updates>
-        </project>
-        <project name="Enkoni.Framework.Entities" version="3.1.0">
-          <updates>
-            <update date="2014-03-21" type="bugfix">
-              <summary><![CDATA[Fixed a bug in the SubDomainModel class in the UpdateEntity method]]></summary>
-              <comment><![CDATA[A bug in the UpdateEntity method of the SubDomainModel class prevented the abstract method UpdateEntityCore from being called in case the updated 
-               entity and the database entity where the same reference.]]></comment>
-            </update>
-            <update date="2014-03-22" type="change">
-              <summary><![CDATA[Removed the dependency with the Enkoni.Framework.Validation-project and the Validation application block of the Microsoft Enterprise Library]]></summary>
-              <comment><![CDATA[The EntityValidator now relies on System.ComponentModel.DataAnnotations for the validation]]></comment>
-            </update>
-            <update date="2014-03-23" type="change">
-              <summary><![CDATA[Added a new Reset method to the Repository class]]></summary>
-              <comment><![CDATA[Added a new Reset method to the Repository class which can be used to revert any changes made to the repository.]]></comment>
-            </update>
-            <update date="2014-04-06" type="change">
-              <summary><![CDATA[Added a new Execute method to the Repository class]]></summary>
-              <comment><![CDATA[Added a new Execute method to the Repository class that can be used to execute custom actions that don't have to return one or more entities.]]></comment>
-            </update>
-          </updates>
-        </project>
-        <project name="Enkoni.Framework.Entities.Database" version="2.1.0">
-          <updates>
-            <update date="2014-03-23" type="change">
-              <summary><![CDATA[Implemented the new Reset method of the Repository base class]]></summary>
-              <comment><![CDATA[The DatabaseRepository implements the new Reset method which reverts any unsaved changes to the repository.]]></comment>
-            </update>
-            <update date="2014-03-30" type="change">
-              <summary><![CDATA[Updated the reference to EntityFramework to version 6.1.0]]></summary>
-              <comment><![CDATA[The project now references EntityFramework 6.1.0 (old version was 5.0).]]></comment>
-            </update>
-          </updates>
-        </project>
-        <project name="Enkoni.Framework.Entities.File" version="3.1.0">
-          <updates>
-            <update date="2014-03-23" type="change">
-              <summary><![CDATA[Implemented the new Reset method of the Repository base class]]></summary>
-              <comment><![CDATA[The FileRepository implements the new Reset method which reverts any unsaved changes to the repository.]]></comment>
-            </update>
-          </updates>
-        </project>
-      </projects>
-    </release>
-    <release version="1.2.3.0" releasedate="2014-03-16">
-      <projects>
-        <project name="Enkoni.Framework.Validation" version="2.2.1.0">
-          <updates>
-            <update date="2014-03-16" type="bugfix">
-              <summary><![CDATA[Fixed a small bug that was left unfixed in the previous release with regards to the configuration logic of the DutchPhoneNumberValidator]]></summary>
-              <comment><![CDATA[A small bug in the configuration logic of the DutchPhoneNumberValidator was overlokked in the previous release. This has been fixed now.]]></comment>
-            </update>
-          </updates>
-        </project>
-        <project name="Enkoni.Framework.DataAnnotations" version="1.0.0.0">
-          <updates>
-            <update date="2014-03-16" type="addition">
-              <summary><![CDATA[Added the Enkoni.Framework.DataAnnotations-project]]></summary>
-              <comment><![CDATA[Added the Enkoni.Framework.DataAnnotations-project which holds extensions to the DataAnnotations subsystem of Microsoft .Net.
-               It basically is a copy of the existing Enkoni.Framework.Validation-project but without the dependency with the obsolete Validation Application 
-               Block of the Microsoft Enterprise Library.]]></comment>
-            </update>
-          </updates>
-        </project>
-      </projects>
-    </release>
-    <release version="1.2.2.0" releasedate="2014-03-14">
-      <projects>
-        <project name="Enkoni.Framework.Entities.Database" version="2.0.1.0">
-          <updates>
-            <update date="2014-03-14" type="bugfix">
-              <summary><![CDATA[Fixed a bug when selecting an entity by ID]]></summary>
-              <comment><![CDATA[Bug 12: When selecting an entity by its RecordId, an exception is thrown by Entity Framework. This has been fixed.]]></comment>
-            </update>
-          </updates>
-        </project>
-        <project name="Enkoni.Framework.Validation" version="2.2.0.0">
-          <updates>
-            <update date="2014-03-14" type="bugfix">
-              <summary><![CDATA[Fixed a bug in the configuration logic when used in a web application]]></summary>
-              <comment><![CDATA[Bug 14: When used in a web application the EmailValidator and DutchPhoneNumberValidator throws an exception because 
-               no exe-configuration file can be found. This has been fixed.]]></comment>
-            </update>
-            <update date="2014-03-14" type="change">
-              <summary><![CDATA[Added the 'RequireTopLevelDomain' property to the EmailValidator]]></summary>
-              <comment><![CDATA[The EmailValidator class now contains a new property called 'RequireTopLevelDomain' to indicate if an e-mail address
-               must contain a top level domain in order to be valid]]></comment>
-            </update>
-          </updates>
-        </project>
-      </projects>
-    </release>
-    <release version="1.2.1.0" releasedate="2014-01-17">
-      <projects>
-        <project name="Enkoni.Framework" version="2.2.0.1">
-          <updates>
-            <update date="2014-01-17" type="change">
-              <summary><![CDATA[Updated the AssemblyInformationalVersion. No API changes]]></summary>
-              <comment><![CDATA[Updated the AssemblyInformationalVersion. No API changes]]></comment>
-            </update>
-          </updates>
-        </project>
-        <project name="Enkoni.Framework.Entities" version="3.0.0.1">
-          <updates>
-            <update date="2014-01-17" type="change">
-              <summary><![CDATA[Updated the AssemblyInformationalVersion. No API changes]]></summary>
-              <comment><![CDATA[Updated the AssemblyInformationalVersion. No API changes]]></comment>
-            </update>
-          </updates>
-        </project>
-        <project name="Enkoni.Framework.Entities.Database" version="2.0.0.4">
-          <updates>
-            <update date="2014-01-17" type="change">
-              <summary><![CDATA[Updated the AssemblyInformationalVersion. No API changes]]></summary>
-              <comment><![CDATA[Updated the AssemblyInformationalVersion. No API changes]]></comment>
-            </update>
-          </updates>
-        </project>
-        <project name="Enkoni.Framework.Entities.File" version="3.0.0.1">
-          <updates>
-            <update date="2014-01-17" type="change">
-              <summary><![CDATA[Updated the AssemblyInformationalVersion. No API changes]]></summary>
-              <comment><![CDATA[Updated the AssemblyInformationalVersion. No API changes]]></comment>
-            </update>
-          </updates>
-        </project>
-        <project name="Enkoni.Framework.Entities.Service" version="3.0.0.1">
-          <updates>
-            <update date="2014-01-17" type="change">
-              <summary><![CDATA[Updated the AssemblyInformationalVersion. No API changes]]></summary>
-              <comment><![CDATA[Updated the AssemblyInformationalVersion. No API changes]]></comment>
-            </update>
-          </updates>
-        </project>
-        <project name="Enkoni.Framework.Logging" version="1.2.0.6">
-          <updates>
-            <update date="2014-01-17" type="change">
-              <summary><![CDATA[Updated the AssemblyInformationalVersion. No API changes]]></summary>
-              <comment><![CDATA[Updated the AssemblyInformationalVersion. No API changes]]></comment>
-            </update>
-          </updates>
-        </project>
-        <project name="Enkoni.Framework.ServiceModel" version="2.1.0.3">
-          <updates>
-            <update date="2014-01-17" type="change">
-              <summary><![CDATA[Updated the AssemblyInformationalVersion. No API changes]]></summary>
-              <comment><![CDATA[Updated the AssemblyInformationalVersion. No API changes]]></comment>
-            </update>
-          </updates>
-        </project>
-        <project name="Enkoni.Framework.Testing" version="1.0.0.7">
-          <updates>
-            <update date="2014-01-17" type="change">
-              <summary><![CDATA[Updated the AssemblyInformationalVersion. No API changes]]></summary>
-              <comment><![CDATA[Updated the AssemblyInformationalVersion. No API changes]]></comment>
-            </update>
-          </updates>
-        </project>
-        <project name="Enkoni.Framework.UI" version="1.0.0.6">
-          <updates>
-            <update date="2014-01-17" type="change">
-              <summary><![CDATA[Updated the AssemblyInformationalVersion. No API changes]]></summary>
-              <comment><![CDATA[Updated the AssemblyInformationalVersion. No API changes]]></comment>
-            </update>
-          </updates>
-        </project>
-        <project name="Enkoni.Framework.Validation" version="2.1.0.0">
-          <updates>
-            <update date="2014-01-17" type="addition">
-              <summary><![CDATA[Added the EmailValidator class]]></summary>
-              <comment>
-                <![CDATA[Added a new validator that is able to check if a string value represents a valid e-mail address. The validator can be 
-                instantiated directly or through an attribute and can be configured in code and in configuration.]]>
-              </comment>
-            </update>
-          </updates>
-        </project>
-        <project name="Enkoni.Framework.Web" version="1.1.0.1">
-          <updates>
-            <update date="2014-01-17" type="change">
-              <summary><![CDATA[Updated the AssemblyInformationalVersion. No API changes]]></summary>
-              <comment><![CDATA[Updated the AssemblyInformationalVersion. No API changes]]></comment>
-            </update>
-          </updates>
-        </project>
-      </projects>
-    </release>
-    <release version="1.2.0.0" releasedate="2013-11-23">
-      <projects>
-        <project name="Enkoni.Framework" version="2.2.0.0">
-          <updates>
-            <update date="2013-11-03" type="addition">
-              <summary><![CDATA[Added support for a custom 'null' string to the CsvSerializer]]></summary>
-              <comment>
-                <![CDATA[Added support for a custom 'null' string to the CsvSerializer. This allows for more flexibility when (de)serializing
-              objects to and from CSV format.]]>
-              </comment>
-            </update>
-          </updates>
-        </project>
-        <project name="Enkoni.Framework.Entities" version="3.0.0.0">
-          <updates>
-            <update date="2013-11-23" type="change">
-              <summary><![CDATA[Upgraded to the .NET 4 framework]]></summary>
-              <comment><![CDATA[The project now references the .NET 4 framework.]]></comment>
-            </update>
-          </updates>
-        </project>
-        <project name="Enkoni.Framework.Entities.Database" version="2.0.0.3">
-          <updates>
-            <update date="2013-11-23" type="change">
-              <summary><![CDATA[Updated the AssemblyInformationalVersion. No API changes]]></summary>
-              <comment><![CDATA[Updated the AssemblyInformationalVersion. No API changes]]></comment>
-            </update>
-          </updates>
-        </project>
-        <project name="Enkoni.Framework.Entities.File" version="3.0.0.0">
-          <updates>
-            <update date="2013-11-23" type="change">
-              <summary><![CDATA[Upgraded to the .NET 4 framework]]></summary>
-              <comment><![CDATA[The project now references the .NET 4 framework.]]></comment>
-            </update>
-          </updates>
-        </project>
-        <project name="Enkoni.Framework.Entities.Service" version="3.0.0.0">
-          <updates>
-            <update date="2013-11-23" type="change">
-              <summary><![CDATA[Upgraded to the .NET 4 framework]]></summary>
-              <comment><![CDATA[The project now references the .NET 4 framework.]]></comment>
-            </update>
-          </updates>
-        </project>
-        <project name="Enkoni.Framework.Logging" version="1.2.0.5">
-          <updates>
-            <update date="2013-11-23" type="change">
-              <summary><![CDATA[Updated the AssemblyInformationalVersion. No API changes]]></summary>
-              <comment><![CDATA[Updated the AssemblyInformationalVersion. No API changes]]></comment>
-            </update>
-          </updates>
-        </project>
-        <project name="Enkoni.Framework.ServiceModel" version="2.1.0.2">
-          <updates>
-            <update date="2013-11-23" type="change">
-              <summary><![CDATA[Updated the AssemblyInformationalVersion. No API changes]]></summary>
-              <comment><![CDATA[Updated the AssemblyInformationalVersion. No API changes]]></comment>
-            </update>
-          </updates>
-        </project>
-        <project name="Enkoni.Framework.Testing" version="1.0.0.6">
-          <updates>
-            <update date="2013-11-23" type="change">
-              <summary><![CDATA[Updated the AssemblyInformationalVersion. No API changes]]></summary>
-              <comment><![CDATA[Updated the AssemblyInformationalVersion. No API changes]]></comment>
-            </update>
-          </updates>
-        </project>
-        <project name="Enkoni.Framework.UI" version="1.0.0.5">
-          <updates>
-            <update date="2013-11-23" type="change">
-              <summary><![CDATA[Updated the AssemblyInformationalVersion. No API changes]]></summary>
-              <comment><![CDATA[Updated the AssemblyInformationalVersion. No API changes]]></comment>
-            </update>
-          </updates>
-        </project>
-        <project name="Enkoni.Framework.Validation" version="2.0.0.0">
-          <updates>
-            <update date="2013-11-23" type="change">
-              <summary><![CDATA[Upgraded to the .NET 4 framework]]></summary>
-              <comment><![CDATA[The project now references the .NET 4 framework.]]></comment>
-            </update>
-            <update date="2013-11-23" type="addition">
-              <summary><![CDATA[Added the IbanValidator class]]></summary>
-              <comment>
-                <![CDATA[Added a new validator that is able to check if a string value represents a valid IBAN account number.]]>
-              </comment>
-            </update>
-            <update date="2013-11-18" type="addition">
-              <summary><![CDATA[Added the DutchPhoneNumberValidator class]]></summary>
-              <comment>
-                <![CDATA[Added a new validator that is able to check if a string value represents a valid Dutch phone number. The validator can be 
-                instantiated directly or through an attribute and can be configured in code and in configuration.]]>
-              </comment>
-            </update>
-          </updates>
-        </project>
-        <project name="Enkoni.Framework.Web" version="1.1.0.0">
-          <updates>
-            <update date="2013-11-03" type="addition">
-              <summary><![CDATA[Added the new Mvc3FixedModelBinder to the project]]></summary>
-              <comment><![CDATA[Added the new Mvc3FixedModelBinder which extends Microsoft's DefaultModelBinder and fixes 
-              a bug related to binding enum-values.]]></comment>
-            </update>
-          </updates>
-        </project>
-      </projects>
-    </release>
-    <release version="1.1.2.0" releasedate="2013-11-01">
-      <projects>
-        <project name="Enkoni.Framework" version="2.1.0.0">
-          <updates>
-            <update date="2013-09-27" type="addition">
-              <summary><![CDATA[Added the Enkoni.Framework.Linq.Extensions.Distinct extension method.]]></summary>
-              <comment>
-                <![CDATA[Added the Enkoni.Framework.Linq.Distinct extension method that can be used to return unique items
-                from a IEnumerable<T> by comparing a specified field.]]>
-              </comment>
-            </update>
-            <update date="2013-07-14" type="change">
-              <summary><![CDATA[Added support for more formats to the CsvSerializer]]></summary>
-              <comment>
-                <![CDATA[The CsvSerializer now support more formats when (de)serializing classes.]]>
-              </comment>
-            </update>
-            <update date="2013-07-08" type="change">
-              <summary><![CDATA[Added support to (de)serialize decimal and Enum values using the CsvSerializer]]></summary>
-              <comment>
-                <![CDATA[The CsvSerializer class now supports (de)serialization of properties of type decimal and Enum.]]>
-              </comment>
-            </update>
-          </updates>
-        </project>
-        <project name="Enkoni.Framework.Entities" version="2.0.0.2">
-          <updates>
-            <update date="2013-11-01" type="change">
-              <summary><![CDATA[Updated the AssemblyInformationalVersion. No API changes]]></summary>
-              <comment><![CDATA[Updated the AssemblyInformationalVersion. No API changes]]></comment>
-            </update>
-          </updates>
-        </project>
-        <project name="Enkoni.Framework.Entities.Database" version="2.0.0.2">
-          <updates>
-            <update date="2013-11-01" type="change">
-              <summary><![CDATA[Updated the AssemblyInformationalVersion. No API changes]]></summary>
-              <comment><![CDATA[Updated the AssemblyInformationalVersion. No API changes]]></comment>
-            </update>
-          </updates>
-        </project>
-        <project name="Enkoni.Framework.Entities.File" version="2.0.0.2">
-          <updates>
-            <update date="2013-11-01" type="change">
-              <summary><![CDATA[Updated the AssemblyInformationalVersion. No API changes]]></summary>
-              <comment><![CDATA[Updated the AssemblyInformationalVersion. No API changes]]></comment>
-            </update>
-          </updates>
-        </project>
-        <project name="Enkoni.Framework.Entities.Service" version="2.0.0.2">
-          <updates>
-            <update date="2013-11-01" type="change">
-              <summary><![CDATA[Updated the AssemblyInformationalVersion. No API changes]]></summary>
-              <comment><![CDATA[Updated the AssemblyInformationalVersion. No API changes]]></comment>
-            </update>
-          </updates>
-        </project>
-        <project name="Enkoni.Framework.Logging" version="1.2.0.4">
-          <updates>
-            <update date="2013-11-01" type="change">
-              <summary><![CDATA[Updated the AssemblyInformationalVersion. No API changes]]></summary>
-              <comment><![CDATA[Updated the AssemblyInformationalVersion. No API changes]]></comment>
-            </update>
-          </updates>
-        </project>
-        <project name="Enkoni.Framework.ServiceModel" version="2.1.0.1">
-          <updates>
-            <update date="2013-11-01" type="change">
-              <summary><![CDATA[Updated the AssemblyInformationalVersion. No API changes]]></summary>
-              <comment><![CDATA[Updated the AssemblyInformationalVersion. No API changes]]></comment>
-            </update>
-          </updates>
-        </project>
-        <project name="Enkoni.Framework.Testing" version="1.0.0.5">
-          <updates>
-            <update date="2013-11-01" type="change">
-              <summary><![CDATA[Updated the AssemblyInformationalVersion. No API changes]]></summary>
-              <comment><![CDATA[Updated the AssemblyInformationalVersion. No API changes]]></comment>
-            </update>
-          </updates>
-        </project>
-        <project name="Enkoni.Framework.UI" version="1.0.0.4">
-          <updates>
-            <update date="2013-11-01" type="change">
-              <summary><![CDATA[Updated the AssemblyInformationalVersion. No API changes]]></summary>
-              <comment><![CDATA[Updated the AssemblyInformationalVersion. No API changes]]></comment>
-            </update>
-          </updates>
-        </project>
-        <project name="Enkoni.Framework.Validation" version="1.2.0.4">
-          <updates>
-            <update date="2013-11-01" type="change">
-              <summary><![CDATA[Updated the AssemblyInformationalVersion. No API changes]]></summary>
-              <comment><![CDATA[Updated the AssemblyInformationalVersion. No API changes]]></comment>
-            </update>
-          </updates>
-        </project>
-        <project name="Enkoni.Framework.Web" version="1.0.0.1">
-          <updates>
-            <update date="2013-11-01" type="change">
-              <summary><![CDATA[Updated the AssemblyInformationalVersion. No API changes]]></summary>
-              <comment><![CDATA[Updated the AssemblyInformationalVersion. No API changes]]></comment>
-            </update>
-          </updates>
-        </project>
-      </projects>
-    </release>
-    <release version="1.1.1.0" releasedate="2013-07-04">
-      <projects>
-        <project name="Enkoni.Framework" version="2.0.1.0">
-          <updates>
-            <update date="2013-04-24" type="bugfix">
-              <summary><![CDATA[Fix a bug in the StopWatch class and improved pause and resume functionality]]></summary>
-              <comment>
-                <![CDATA[Fixed a bug in the StopWatch-class that resulted in a laptime not being added to the collection of laptimes when the StopWatch
-                was stopped. In addition, the StopWatch now has improved pausing and resuming functionality.]]>
-              </comment>
-            </update>
-          </updates>
-        </project>
-        <project name="Enkoni.Framework.Entities" version="2.0.0.1">
-          <updates>
-            <update date="2013-05-24" type="change">
-              <summary><![CDATA[Updated the AssemblyInformationalVersion. No API changes]]></summary>
-              <comment><![CDATA[Updated the AssemblyInformationalVersion. No API changes]]></comment>
-            </update>
-          </updates>
-        </project>
-        <project name="Enkoni.Framework.Entities.Database" version="2.0.0.1">
-          <updates>
-            <update date="2013-05-24" type="change">
-              <summary><![CDATA[Updated the AssemblyInformationalVersion. No API changes]]></summary>
-              <comment><![CDATA[Updated the AssemblyInformationalVersion. No API changes]]></comment>
-            </update>
-          </updates>
-        </project>
-        <project name="Enkoni.Framework.Entities.File" version="2.0.0.1">
-          <updates>
-            <update date="2013-05-24" type="change">
-              <summary><![CDATA[Updated the AssemblyInformationalVersion. No API changes]]></summary>
-              <comment><![CDATA[Updated the AssemblyInformationalVersion. No API changes]]></comment>
-            </update>
-          </updates>
-        </project>
-        <project name="Enkoni.Framework.Entities.Service" version="2.0.0.1">
-          <updates>
-            <update date="2013-05-24" type="change">
-              <summary><![CDATA[Updated the AssemblyInformationalVersion. No API changes]]></summary>
-              <comment><![CDATA[Updated the AssemblyInformationalVersion. No API changes]]></comment>
-            </update>
-          </updates>
-        </project>
-        <project name="Enkoni.Framework.Logging" version="1.2.0.3">
-          <updates>
-            <update date="2013-07-04" type="change">
-              <summary><![CDATA[Updated the AssemblyInformationalVersion. No API changes]]></summary>
-              <comment><![CDATA[Updated the AssemblyInformationalVersion. No API changes]]></comment>
-            </update>
-          </updates>
-        </project>
-        <project name="Enkoni.Framework.ServiceModel" version="2.1.0.0">
-          <updates>
-            <update date="2013-04-24" type="change">
-              <summary><![CDATA[Changed the SafeClose-extension method to work on more WCF-related types.]]></summary>
-              <comment><![CDATA[The SafeClose-extension method now works on objects of type ICommunicationObject which allows for a broader use of the 
-              functionality.]]></comment>
-            </update>
-          </updates>
-        </project>
-        <project name="Enkoni.Framework.Testing" version="1.0.0.4">
-          <updates>
-            <update date="2013-07-04" type="change">
-              <summary><![CDATA[Updated the AssemblyInformationalVersion. No API changes]]></summary>
-              <comment><![CDATA[Updated the AssemblyInformationalVersion. No API changes]]></comment>
-            </update>
-          </updates>
-        </project>
-        <project name="Enkoni.Framework.UI" version="1.0.0.3">
-          <updates>
-            <update date="2013-07-04" type="change">
-              <summary><![CDATA[Updated the AssemblyInformationalVersion. No API changes]]></summary>
-              <comment><![CDATA[Updated the AssemblyInformationalVersion. No API changes]]></comment>
-            </update>
-          </updates>
-        </project>
-        <project name="Enkoni.Framework.Validation" version="1.2.0.3">
-          <updates>
-            <update date="2013-07-04" type="change">
-              <summary><![CDATA[Updated the AssemblyInformationalVersion. No API changes]]></summary>
-              <comment><![CDATA[Updated the AssemblyInformationalVersion. No API changes]]></comment>
-            </update>
-          </updates>
-        </project>
-        <project name="Enkoni.Framework.Web" version="1.0.0.0">
-          <updates>
-            <update date="2013-05-24" type="addition">
-              <summary><![CDATA[Added the Enkoni.Framework.Web project]]></summary>
-              <comment><![CDATA[Added the Enkoni.Framework.Web project which contains classes that can be used within Web projects (WebForms and MVC).]]></comment>
-            </update>
-          </updates>
-        </project>
-      </projects>
-    </release>
-    <release version="1.1.0.0" releasedate="2012-12-28">
-      <projects>
-        <project name="Enkoni.Framework" version="2.0.0.0">
-          <updates>
-            <update date="2012-11-24" type="change">
-              <summary><![CDATA[Reorganized some classes]]></summary>
-              <comment>
-                <![CDATA[Reorganized some collection-related classes into a new namespace calles Enkoni.Framework.Collections. This is a breaking change
-                but will add some more flexibility for the future.]]>
-              </comment>
-            </update>
-            <update date="2012-11-23" type="addition">
-              <summary><![CDATA[Added new timer related classes.]]></summary>
-              <comment>
-                <![CDATA[- Added a new Stopwatch class that wraps the default .NET Stopwatch class and adds the ability to record lap times.
-                 - Added a new AlarmClock class is capable of triggering an event at a specific time of day.]]>
-              </comment>
-            </update>
-            <update date="2012-11-23" type="addition">
-              <summary><![CDATA[Added new functionality to compare double-values in a more confinient way.]]></summary>
-              <comment>
-                <![CDATA[- Added new extension methods for System.Double to make it easier to compare double-values by looking only at the 
-                   significant digits or a specified margin.
-                 - Added the new DoubleComparer and DoubleEqualityComparer classes to make it easier to compare double-values by looking only at the 
-                   significant digits or a specified margin.]]>
-              </comment>
-            </update>
-            <update date="2012-11-18" type="change">
-              <summary><![CDATA[Added new properties to the Workflow-class to determine if the workflow can be started, stopped, paused or continued.]]></summary>
-              <comment>
-                <![CDATA[Added four new properties to the Workflow-class (CanStart, CanStop, CanPause, CanContinue) that can be used to 
-                 determine if the workflow is in a state in which it can be started, stopped, paused or continued.]]></comment>
-            </update>
-          </updates>
-        </project>
-        <project name="Enkoni.Framework.Entities" version="2.0.0.0">
-          <updates>
-            <update date="2012-11-28" type="change">
-              <summary><![CDATA[Refreshed build as a result of version increment of Enkoni.Framework.]]></summary>
-              <comment><![CDATA[The project has been rebuild to link against the new Enkoni.Framework library (2.0.0.0).]]></comment>
-            </update>
-          </updates>
-        </project>
-        <project name="Enkoni.Framework.Entities.Database" version="2.0.0.0">
-          <updates>
-            <update date="2012-10-05" type="change">
-              <summary><![CDATA[Refreshed build as a result of version increment of Enkoni.Framework.Entities.]]></summary>
-              <comment><![CDATA[The project has been rebuild to link against the new Enkoni.Framework.Entities library (2.0.0.0).]]></comment>
-            </update>
-          </updates>
-        </project>
-        <project name="Enkoni.Framework.Entities.File" version="2.0.0.0">
-          <updates>
-            <update date="2012-11-24" type="removal">
-              <summary><![CDATA[Removed the obsolete CsvFileSourceInfo class]]></summary>
-              <comment>
-                <![CDATA[Removed the obsolete CsvFileSourceInfo. Since this class was marked obsolete over a year ago and there is also
-                 a breaking change scheduled for the Enkoni.Framework project, this seemes like a good moment to remove this class.]]>
-              </comment>
-            </update>
-          </updates>
-        </project>
-        <project name="Enkoni.Framework.Entities.Service" version="2.0.0.0">
-          <updates>
-            <update date="2012-10-05" type="change">
-              <summary><![CDATA[Refreshed build as a result of version increment of Enkoni.Framework.Entities.]]></summary>
-              <comment><![CDATA[The project has been rebuild to link against the new Enkoni.Framework.Entities library (2.0.0.0).]]></comment>
-            </update>
-          </updates>
-        </project>
-        <project name="Enkoni.Framework.Logging" version="1.2.0.2">
-          <updates>
-            <update date="2012-10-05" type="change">
-              <summary><![CDATA[Updated the AssemblyInformationalVersion. No API changes]]></summary>
-              <comment><![CDATA[Updated the AssemblyInformationalVersion. No API changes]]></comment>
-            </update>
-          </updates>
-        </project>
-        <project name="Enkoni.Framework.ServiceModel" version="2.0.0.0">
-          <updates>
-            <update date="2012-11-18" type="addition">
-              <summary><![CDATA[Added the SchemaValidationBehavior class]]></summary>
-              <comment>
-                <![CDATA[- Added the SchemaValidationMessageInspector and SchemaValidationBehaviorExtensionElement classes that can be used to 
-                 validate sent and received messages against an XML schema.]]>
-              </comment>
-            </update>
-            <update date="2012-11-26" type="removal">
-              <summary><![CDATA[Removed the FlatWsdlBehavior classes]]></summary>
-              <comment>
-                <![CDATA[- Removed the FlatWsdlBehaviorExtensionElement and FlatWsdlBehaviorAttribute classes. The functionality did not always
-                 behave as expected. Since .Net 4.5 has build-in support for generating a single WSDL file, this functionality is no longer required 
-                 and therefore it was removed from this framework. When using .NET 4.5, it is recommended to use the new ?singlewsdl quierystring.
-                 When using an earlier version of .NET, it is recommended to use the single WSDL functionality provided by the WCFExtras-library
-                 which can be found at http://wcfextras.codeplex.com.]]>
-              </comment>
-            </update>
-            <update date="2012-11-26" type="removal">
-              <summary><![CDATA[Removed the DisposableServiceBehaviorAttribute class]]></summary>
-              <comment>
-                <![CDATA[- New understanding of the WCF framework and more extensive unit testing learned that the disposable service behavior has 
-                 been quite useless from the beginning. If the service implementation needs disposing, use a bindingtype and behavior that supports 
-                 sessions. That way, the .NET ecosystem will automatically call the Dispose method upon session ending or channel faulting.]]>
-              </comment>
-            </update>
-          </updates>
-        </project>
-        <project name="Enkoni.Framework.Testing" version="1.0.0.3">
-          <updates>
-            <update date="2012-10-05" type="change">
-              <summary><![CDATA[Updated the AssemblyInformationalVersion. No API changes]]></summary>
-              <comment><![CDATA[Updated the AssemblyInformationalVersion. No API changes]]></comment>
-            </update>
-          </updates>
-        </project>
-        <project name="Enkoni.Framework.UI" version="1.0.0.2">
-          <updates>
-            <update date="2012-10-05" type="change">
-              <summary><![CDATA[Updated the AssemblyInformationalVersion. No API changes]]></summary>
-              <comment><![CDATA[Updated the AssemblyInformationalVersion. No API changes]]></comment>
-            </update>
-          </updates>
-        </project>
-        <project name="Enkoni.Framework.Validation" version="1.2.0.2">
-          <updates>
-            <update date="2012-10-05" type="change">
-              <summary><![CDATA[Updated the AssemblyInformationalVersion. No API changes]]></summary>
-              <comment><![CDATA[Updated the AssemblyInformationalVersion. No API changes]]></comment>
-            </update>
-          </updates>
-        </project>
-      </projects>
-    </release>
-    <release version="1.0.6.0" releasedate="2012-10-05">
-      <projects>
-        <project name="Enkoni.Framework" version="1.3.0.0">
-          <updates>
-            <update date="2012-10-05" type="bugfix">
-              <summary><![CDATA[Fixed a bug in the EnumHelper.ToString() method]]></summary>
-              <comment>
-                <![CDATA[Fixed a bug in the EnumHelper.ToString() method that could cause an exception if no resource was specified in combination 
-                 with the LocalizedDescriptionAttribute.]]>
-              </comment>
-            </update>
-            <update date="2012-10-05" type="change">
-              <summary><![CDATA[Added support for the EnumMemberAttribute in the EnumHelper.ToString() method]]></summary>
-              <comment>
-                <![CDATA[The EnumHelper.ToString() now also supports the EnumMemberAttribute when trying to transform an enum to a string.]]>
-              </comment>
-            </update>
-          </updates>
-        </project>
-        <project name="Enkoni.Framework.Entities" version="1.4.0.1">
-          <updates>
-            <update date="2012-10-05" type="change">
-              <summary><![CDATA[Updated the AssemblyInformationalVersion. No API changes]]></summary>
-              <comment><![CDATA[Updated the AssemblyInformationalVersion. No API changes]]></comment>
-            </update>
-          </updates>
-        </project>
-        <project name="Enkoni.Framework.Entities.Database" version="1.5.0.1">
-          <updates>
-            <update date="2012-10-05" type="change">
-              <summary><![CDATA[Updated the AssemblyInformationalVersion. No API changes]]></summary>
-              <comment><![CDATA[Updated the AssemblyInformationalVersion. No API changes]]></comment>
-            </update>
-          </updates>
-        </project>
-        <project name="Enkoni.Framework.Entities.File" version="1.3.0.1">
-          <updates>
-            <update date="2012-10-05" type="change">
-              <summary><![CDATA[Updated the AssemblyInformationalVersion. No API changes]]></summary>
-              <comment><![CDATA[Updated the AssemblyInformationalVersion. No API changes]]></comment>
-            </update>
-          </updates>
-        </project>
-        <project name="Enkoni.Framework.Entities.Service" version="1.3.0.1">
-          <updates>
-            <update date="2012-10-05" type="change">
-              <summary><![CDATA[Updated the AssemblyInformationalVersion. No API changes]]></summary>
-              <comment><![CDATA[Updated the AssemblyInformationalVersion. No API changes]]></comment>
-            </update>
-          </updates>
-        </project>
-        <project name="Enkoni.Framework.Logging" version="1.2.0.1">
-          <updates>
-            <update date="2012-10-05" type="change">
-              <summary><![CDATA[Updated the AssemblyInformationalVersion. No API changes]]></summary>
-              <comment><![CDATA[Updated the AssemblyInformationalVersion. No API changes]]></comment>
-            </update>
-          </updates>
-        </project>
-        <project name="Enkoni.Framework.ServiceModel" version="1.2.0.1">
-          <updates>
-            <update date="2012-10-05" type="change">
-              <summary><![CDATA[Updated the AssemblyInformationalVersion. No API changes]]></summary>
-              <comment><![CDATA[Updated the AssemblyInformationalVersion. No API changes]]></comment>
-            </update>
-          </updates>
-        </project>
-        <project name="Enkoni.Framework.Testing" version="1.0.0.2">
-          <updates>
-            <update date="2012-10-05" type="change">
-              <summary><![CDATA[Updated the AssemblyInformationalVersion. No API changes]]></summary>
-              <comment><![CDATA[Updated the AssemblyInformationalVersion. No API changes]]></comment>
-            </update>
-          </updates>
-        </project>
-        <project name="Enkoni.Framework.UI" version="1.0.0.1">
-          <updates>
-            <update date="2012-10-05" type="change">
-              <summary><![CDATA[Updated the AssemblyInformationalVersion. No API changes]]></summary>
-              <comment><![CDATA[Updated the AssemblyInformationalVersion. No API changes]]></comment>
-            </update>
-          </updates>
-        </project>
-        <project name="Enkoni.Framework.Validation" version="1.2.0.1">
-          <updates>
-            <update date="2012-10-05" type="change">
-              <summary><![CDATA[Updated the AssemblyInformationalVersion. No API changes]]></summary>
-              <comment><![CDATA[Updated the AssemblyInformationalVersion. No API changes]]></comment>
-            </update>
-          </updates>
-        </project>
-      </projects>
-    </release>
-    <release version="1.0.5.0" releasedate="2012-09-01">
-      <projects>
-        <project name="Enkoni.Framework" version="1.2.0.0">
-        <updates>
-          <update date="2012-03-17" type="addition">
-            <summary><![CDATA[Added new classes and methods]]></summary>
-            <comment><![CDATA[- Added the LocalizedDescriptionAttribute-class that can be used to define a localizable description for a type or member.
-               - Added the EnumHelper class that contains methods that help when dealing with enums.
-               - Added additional extension methods for the Type class.]]></comment>
-          </update>
-        </updates>
-      </project>
-    <project name="Enkoni.Framework.Entities" version="1.4.0.0">
-      <updates>
-        <update date="2012-03-17" type="change">
-          <summary><![CDATA[Refreshed build as a result of version increment of Enkoni.Framework]]></summary>
-          <comment><![CDATA[The project has been rebuild to link against the new Enkoni.Framework library (1.2.0.0)]]></comment>
-        </update>
-        <update date="2012-08-28" type="change">
-          <summary><![CDATA[Updated the reference to Unity to 2.1.505.2]]></summary>
-          <comment><![CDATA[Updated the reference to Unity 2.1.505.2]]></comment>
-        </update>
-      </updates>
-    </project>
-    <project name="Enkoni.Framework.Entities.Database" version="1.5.0.0">
-      <updates>
-        <update date="2012-03-18" type="change">
-          <summary><![CDATA[Updated the reference to EntityFramework to 5.0.0]]></summary>
-          <comment><![CDATA[The project now uses version 5.0.0 of the EntityFramework. There are no API changes.]]></comment>
-        </update>
-        <update date="2012-03-17" type="change">
-          <summary><![CDATA[Refreshed build as a result of version increment of Enkoni.Framework]]></summary>
-          <comment><![CDATA[The project has been rebuild to link against the new Enkoni.Framework library (1.2.0.0)]]></comment>
-        </update>
-      </updates>
-    </project>
-    <project name="Enkoni.Framework.Entities.File" version="1.3.0.0">
-      <updates>
-        <update date="2012-03-17" type="change">
-          <summary><![CDATA[Refreshed build as a result of version increment of Enkoni.Framework]]></summary>
-          <comment><![CDATA[The project has been rebuild to link against the new Enkoni.Framework library (1.2.0.0)]]></comment>
-        </update>
-      </updates>
-    </project>
-    <project name="Enkoni.Framework.Entities.Service" version="1.3.0.0">
-      <updates>
-        <update date="2012-03-17" type="change">
-          <summary><![CDATA[Refreshed build as a result of version increment of Enkoni.Framework]]></summary>
-          <comment><![CDATA[The project has been rebuild to link against the new Enkoni.Framework library (1.2.0.0)]]></comment>
-        </update>
-      </updates>
-    </project>
-    <project name="Enkoni.Framework.Logging" version="1.2.0.0">
-      <updates>
-        <update date="2012-08-28" type="change">
-          <summary><![CDATA[Updated the reference to Unity 2.1.505.2]]></summary>
-          <comment><![CDATA[Updated the reference to Unity 2.1.505.2]]></comment>
-        </update>
-      </updates>
-    </project>
-    <project name="Enkoni.Framework.ServiceModel" version="1.2.0.0">
-      <updates>
-        <update date="2012-08-28" type="addition">
-          <summary><![CDATA[Added the FlatWsdlBehavior class]]></summary>
-          <comment><![CDATA[- Added the FlatWsdlBehaviorAttribute and FlatWsdlBehaviorExtensionElement classes that can be used to produce a 
-                 flattend WSL-document.]]></comment>
-        </update>
-      </updates>
-    </project>
-    <project name="Enkoni.Framework.Testing" version="1.0.0.1">
-      <updates>
-        <update date="2012-08-28" type="change">
-          <summary><![CDATA[Updated the AssemblyInformationalVersion. No API changes]]></summary>
-          <comment><![CDATA[Updated the AssemblyInformationalVersion. No API changes]]></comment>
-        </update>
-      </updates>
-    </project>
-    <project name="Enkoni.Framework.UI" version="1.0.0.0">
-      <updates>
-        <update date="2012-07-31" type="addition">
-        <summary><![CDATA[Added the Enkoni.Framework.UI project]]></summary>
-        <comment><![CDATA[Added the Enkoni.Framework.UI project which contains classes that can be used within UI projects (WinForms and WPF).]]></comment>
-      </update>
-      </updates>
-    </project>
-    <project name="Enkoni.Framework.Validation" version="1.2.0.0">
-      <updates>
-        <update date="2012-08-28" type="change">
-        <summary><![CDATA[Updated the reference to Unity to 2.1.505.2]]></summary>
-        <comment><![CDATA[Updated the reference to Unity to 2.1.505.2]]></comment>
-      </update>
-      </updates>
-    </project>
-      </projects>
-  </release>
-    <release version="1.0.4.1" releasedate="2011-11-08">
-      <projects>
-        <project name="Enkoni.Framework.Entities.Database" version="1.4.1.0">
-          <updates>
-            <update date="2011-11-05" type="change">
-              <summary><![CDATA[Updated the reference to EntityFramework to 4.2.0.0]]></summary>
-              <comment><![CDATA[The project now uses version 4.2 of the EntityFramework. There are no API changes.]]></comment>
-            </update>
-          </updates>
-        </project>
-      </projects>
-    </release>
-    <release version="1.0.4.0" releasedate="2011-08-27">
-      <projects>
-        <project name="Enkoni.Framework" version="1.1.0.0">
-          <updates>
-            <update date="2011-06-26" type="bugfix">
-              <summary><![CDATA[Fixed an issue with the Enkoni.Framework.Linq.Extensions.Capitalize() methods.]]></summary>
-              <comment><![CDATA[The Enkoni.Framework.Linq.Extensions.Capitalize methods caused an InvalidOperationException when called with 
-               an empty (not null) string. This has now been fixed.]]></comment>
-            </update>
-            <update date="2011-07-01" type="addition">
-              <summary><![CDATA[Added the Enkoni.Framework.Linq.Extensions.CreateEqualityComparer extension method.]]></summary>
-              <comment><![CDATA[Added the Enkoni.Framework.Linq.CreateEqualityComparer extension method that can be used to create an
-               IEqualityComparer using the signature of an IEnumerable<T>. This method is particular usefull for collections
-               of anonymous types.]]></comment>
-            </update>
-            <update date="2011-07-31" type="addition">
-              <summary><![CDATA[Added the CircularStack<T> class.]]></summary>
-              <comment><![CDATA[Added the CircularStack<T> class that can be used as a normal stack except that is will overwrite the oldest value 
-               once a preset maximum has been reached.]]></comment>
-            </update>
-            <update date="2011-08-26" type="addition">
-              <summary><![CDATA[Added the Serializer<T>, Transformer<T> and CsvTransformer<T> classes.]]></summary>
-              <comment><![CDATA[Added three classes that aid in (de)serializing objects. Also the existing CsvSerializer class has been updated to make use of these 
-               new classes. By using this new architecture, the serialization classes are more flexible for future extensions and other developments.]]></comment>
-            </update>
-            <update date="2011-08-26" type="addition">
-              <summary><![CDATA[Added support for asynchronous operations to the Serializer class.]]></summary>
-              <comment><![CDATA[Added support for asynchronous (de)serialization.]]></comment>
-            </update>
-          </updates>
-        </project>
-        <project name="Enkoni.Framework.Entities" version="1.3.0.0">
-          <updates>
-            <update date="2011-08-01" type="addition">
-              <summary><![CDATA[Added the ability to add, update and delete a collection of entities in the repository.]]></summary>
-              <comment><![CDATA[The Repository class now has the ability to add, update or delete a collection of entities in the repository. It provides a default
-               implementation which can be overwritten in specific implementations of the repository.]]></comment>
-            </update>
-            <update date="2011-08-26" type="change">
-              <summary><![CDATA[Improved overall performance and stability of the MemoryRepository class.]]></summary>
-              <comment><![CDATA[The MemoryRepository class has been rewritten to improve the performance and stability of the implementation.]]></comment>
-            </update>
-            <update date="2011-08-09" type="addition">
-              <summary><![CDATA[Added an extra flag called 'clone data source items' to the DataSourceInfo class.]]></summary>
-              <comment><![CDATA[The DataSourceInfo class can now specify wheter or not an entity that originates from a datasource, must be cloned before it is 
-               returned or not.]]></comment>
-            </update>
-          </updates>
-        </project>
-        <project name="Enkoni.Framework.Entities.File" version="1.2.0.0">
-          <updates>
-            <update date="2011-08-06" type="addition">
-              <summary><![CDATA[Added support for Encoding to the FileSourceInfo class.]]></summary>
-              <comment><![CDATA[The FileSourceInfo class can now also specify the encoding of a file that is handled by one of the repositories.]]></comment>
-            </update>
-            <update date="2011-08-06" type="change">
-              <summary><![CDATA[Marked the CsvFileSourceInfo obsolete.]]></summary>
-              <comment><![CDATA[Since the FileSourceInfo class now has build-in support to specify the required file encoding, the CsvFileSourceInfo class no longer 
-               has any added value. Therefore, the class is marked obsolete. This type may be completely removed in a future release.]]></comment>
-            </update>
-            <update date="2011-08-06" type="change">
-              <summary><![CDATA[XmlFileRepository now supports different file encodings.]]></summary>
-              <comment><![CDATA[It is now possible to specify a specific file encoding for the XML-file that is used by the XmlFileRepository.]]></comment>
-            </update>
-            <update date="2011-08-09" type="change">
-              <summary><![CDATA[Improved overall performance and stability of the FileRepository class.]]></summary>
-              <comment><![CDATA[The FileRepository class has been rewritten to improve the performance and stability of the implementation.]]></comment>
-            </update>
-          </updates>
-        </project>
-        <project name="Enkoni.Framework.Entities.Database" version="1.4.0.0">
-          <updates>
-            <update date="2011-08-08" type="change">
-              <summary><![CDATA[Improved overall performance and stability of the DatabaseRepository class.]]></summary>
-              <comment><![CDATA[The DatabaseRepository class has been rewritten to improve the performance and stability of the implementation. It also supports 
-               transactions now.]]></comment>
-            </update>
-          </updates>
-        </project>
-        <project name="Enkoni.Framework.Entities.Service" version="1.2.0.0">
-          <updates>
-            <update date="2011-08-27" type="change">
-              <summary><![CDATA[Refreshed build as a result of version increment of Enkoni.Framework.Entities.]]></summary>
-              <comment><![CDATA[The project has been rebuild to link against the new Enkoni.Framework.Entities library (1.3.0.0).]]></comment>
-            </update>
-          </updates>
-        </project>
-      </projects>
-    </release>
-    <release version="1.0.3.0" releasedate="2011-06-09">
-      <remark><![CDATA[This is a maintainance release. No API or functional changes have been made.]]></remark>
-      <projects>
-        <project name="Enkoni.Framework.Entities" version="1.2.0.0">
-          <updates>
-            <update date="2011-06-08" type="change">
-              <summary><![CDATA[Updated the reference to EnterpriseLibrary.Validation to 5.0.505.0.]]></summary>
-              <comment><![CDATA[The project now references the EnterpriseLibrary libraries through the NuGet system.]]></comment>
-            </update>
-          </updates>
-        </project>
-        <project name="Enkoni.Framework.Entities.Database" version="1.3.0.0">
-          <updates>
-            <update date="2011-06-08" type="change">
-              <summary><![CDATA[Refreshed build as a result of version increment of Enkoni.Framework.Entities.]]></summary>
-              <comment><![CDATA[The project has been rebuild to link against the new Enkoni.Framework.Entities library (1.2.0.0).]]></comment>
-            </update>
-          </updates>
-        </project>
-        <project name="Enkoni.Framework.Entities.File" version="1.1.0.0">
-          <updates>
-            <update date="2011-06-08" type="change">
-              <summary><![CDATA[Refreshed build as a result of version increment of Enkoni.Framework.Entities.]]></summary>
-              <comment><![CDATA[The project has been rebuild to link against the new Enkoni.Framework.Entities library (1.2.0.0).]]></comment>
-            </update>
-          </updates>
-        </project>
-        <project name="Enkoni.Framework.Entities.Service" version="1.1.0.0">
-          <updates>
-            <update date="2011-06-08" type="change">
-              <summary><![CDATA[Refreshed build as a result of version increment of Enkoni.Framework.Entities.]]></summary>
-              <comment><![CDATA[The project has been rebuild to link against the new Enkoni.Framework.Entities library (1.2.0.0).]]></comment>
-            </update>
-          </updates>
-        </project>
-        <project name="Enkoni.Framework.Logging" version="1.1.0.0">
-          <updates>
-            <update date="2011-06-08" type="change">
-              <summary><![CDATA[Updated the reference to EnterpriseLibrary.Logging to 5.0.505.0.]]></summary>
-              <comment><![CDATA[The project now references the EnterpriseLibrary libraries through the NuGet system.]]></comment>
-            </update>
-          </updates>
-        </project>
-        <project name="Enkoni.Framework.ServiceModel" version="1.1.0.0">
-          <updates>
-            <update date="2011-06-08" type="change">
-              <summary><![CDATA[Refreshed build as a result of version increment of Enkoni.Framework.Logging.]]></summary>
-              <comment><![CDATA[The project has been rebuild to link against the new Enkoni.Framework.Logging library (1.1.0.0).]]></comment>
-            </update>
-          </updates>
-        </project>
-        <project name="Enkoni.Framework.Validation" version="1.1.0.0">
-          <updates>
-            <update date="2011-06-08" type="change">
-              <summary><![CDATA[Updated the reference to EnterpriseLibrary.Validation to 5.0.505.0]]></summary>
-              <comment><![CDATA[The project now references the EnterpriseLibrary libraries through the NuGet system. There are no API changes.]]></comment>
-            </update>
-          </updates>
-        </project>
-      </projects>
-    </release>
-    <release version="1.0.2.0" releasedate="2011-05-01">
-      <projects>
-        <project name="Enkoni.Framework.Entities.Database" version="1.2.0.0">
-          <updates>
-            <update date="2011-04-04" type="change">
-              <summary><![CDATA[Updated the reference to EntityFramework.dll to version 4.1 Final (4.1.0.0).]]></summary>
-              <comment><![CDATA[The project now uses version 4.1 Final of the EntityFramework. There are no API changes.]]></comment>
-            </update>
-          </updates>
-        </project>
-      </projects>
-    </release>
-    <release version="1.0.1.0" releasedate="2011-04-05">
-      <projects>
-        <project name="Enkoni.Framework" version="1.0.1.0">
-          <updates>
-            <update date="2011-03-03" type="change">
-              <summary><![CDATA[Fixed a bug in the CsvSerializer.]]></summary>
-              <comment><![CDATA[Fixed a bug that in specific circumstances caused an exception when serializing an object using explicit formatting.]]></comment>
-            </update>
-          </updates>
-        </project>
-        <project name="Enkoni.Framework.Entities" version="1.1.0.0">
-          <updates>
-            <update date="2011-04-04" type="change">
-              <summary><![CDATA[Added a virtual FindEntityByIdCore method to the abstract SubDomainModel class.]]></summary>
-              <comment><![CDATA[The default implementation of the FindEntityById method of SubDomainModel does not work with some datasources (like SQL Server 2008).
-                 Therefore, a protected virtual method called FindEntityByIdCore method has been added. By default this method works just as the previous releases. Override
-                 this method in case you experience some unexpected problems with your datasource.]]></comment>
-            </update>
-          </updates>
-        </project>
-        <project name="Enkoni.Framework.Entities.Database" version="1.1.0.0">
-          <updates>
-            <update date="2011-04-04" type="change">
-              <summary><![CDATA[Updated the reference to EntityFramework.dll to version 4.1RC.]]></summary>
-              <comment><![CDATA[The project now uses version 4.1RC of the EntityFramework. There are no API changes.]]></comment>
-            </update>
-          </updates>
-        </project>
-      </projects>
-    </release>
-    <release version="1.0.0.0" releasedate="2011-02-27">
-      <remark><![CDATA[Renamed the framework to the Enkoni framework. This marks a new phase in the development and usage of this product.
-  The versionnumber has been reset to 1.0.0.0 and the release notes are cleared. The previous release notes and releases are 
-  available through the source control system.]]></remark>
-        <projects>
-          <project name="Enkoni.Framework" version="1.0.0.0">
-            <updates>
-              <update date="2011-02-27" type="addition">
-                <summary><![CDATA[Added an extension method for the DateTime struct.]]></summary>
-                  <comment><![CDATA[Added an extension method which can be used to determine the weeknumber of any given date in accordance with the ISO 8601 
-               specification.]]></comment>
-              </update>
-            </updates>
-          </project>
-          <project name="Enkoni.Framework.Entities" version="1.0.0.0">
-            <updates>
-              <update date="2011-02-24" type="change">
-                <summary><![CDATA[Splitted the Enkoni.Framework.Entities project into four seperate projects.]]></summary>
-                <comment><![CDATA[Splitted the Enkoni.Framework.Entities into four seperate projects. Enkoni.Framework.Entities contains the general data-access classes,
-                     Enkoni.Framework.Entities.Database contains the classes use a database as datasource for the data-access, 
-                     Enkoni.Framework.Entities.File contains classes that use a file as datasource for the data-access,
-                     Enkoni.Framework.Entities.Service contains classes that use a WCF service as datasource for the data-access.
-                     By splitting these classes into seperate projects, developers no longer need to include WCF-related libraries when they only want to
-                     use a database or include database-related libraries when they only want to use a filebased datasource. The memory-based data-access 
-                     classes are still a part of the Enkoni.Framework.Entities project since they don't require any additional and/or memory-specific 
-                     libraries nor is it to be expected that they will need to in the future.]]></comment>
-              </update>
-            </updates>
-          </project>
-          <project name="Enkoni.Framework.Logging" version="1.0.0.0">
-            <updates>
-              <update date="2011-02-23" type="change">
-                <summary><![CDATA[Added the Enkoni.Framework.Logging project.]]></summary>
-                <comment><![CDATA[Added the Enkoni.Framework.Logging project which contains classes that can be used to emit logmessages using the Logging Application
-                     Block which is part of the Microsoft Enterprise Library.]]></comment>
-              </update>
-            </updates>
-          </project>
-        </projects>
-      </release>
-  </releases>
-</enkoni>
+<?xml version="1.0" encoding="UTF-8"?>
+<enkoni xmlns="http://www.oscarbrouwer.nl/enkoni/2012/09">
+  <releases>
+    <release version="1.3.0.0" releasedate="yyyy-MM-dd">
+      <remark>Splitted the Enkoni.Framework-project in preparation for feature Net-Core support</remark>
+      <projects>
+        <project name="Enkoni.Framework" version="3.0.0">
+          <updates>
+            <update date="2016-07-01" type="removal">
+              <summary><![CDATA[Removed the Specification classes.]]></summary>
+              <comment><![CDATA[The Specification classes have been moved to their own assembly called Enkoni.Framework.Specifications. 
+              Please use the Enkoni.Specifications NuGet-package from now on.]]></comment>
+            </update>
+            <update date="2016-07-01" type="removal">
+              <summary><![CDATA[Removed the Serialization classes.]]></summary>
+              <comment><![CDATA[The Serialization classes have been moved to their own assembly called Enkoni.Framework.Serialization. 
+              Please use the Enkoni.Serialization NuGet-package from now on.]]></comment>
+            </update>
+            <update date="2016-07-01" type="removal">
+              <summary><![CDATA[Removed the Timer classes.]]></summary>
+              <comment><![CDATA[The Timer classes have been moved to their own assembly called Enkoni.Framework.Timers. 
+              Please use the Enkoni.Timers NuGet-package from now on.]]></comment>
+            </update>
+            <update date="2016-07-01" type="change">
+              <summary><![CDATA[Reorganized the extension methods.]]></summary>
+              <comment><![CDATA[The various extention methods have now been divided into dedicated classes. The internal workings of the methods have not changed and as long as the
+              methods are invoked as extension methods, the change should not be noticable.]]></comment>
+            </update>
+          </updates>
+        </project>
+        <project name="Enkoni.Framework.DataAnnotations" version="1.1.1">
+          <updates>
+            <update date="2016-10-11" type="bugfix">
+              <summary><![CDATA[Repaired a bug which caused an invalid reference in the NuGet-package.]]></summary>
+              <comment><![CDATA[Repaired a bug which caused an invalid reference in the NuGet-package.]]></comment>
+            </update>
+          </updates>
+        </project>
+        <project name="Enkoni.Framework.Entities" version="3.7.0">
+          <updates>
+            <update date="2016-07-01" type="change">
+              <summary><![CDATA[Added a reference to the new Enkoni.Specifications package.]]></summary>
+              <comment><![CDATA[Added a reference to the new Enkoni.Specifications package.]]></comment>
+            </update>
+          </updates>
+        </project>
+        <project name="Enkoni.Framework.Entities.Database" version="2.6.0">
+          <updates>
+            <update date="2016-07-01" type="change">
+              <summary><![CDATA[Made some internal changes as a result of changes in Enkoni.Framework.]]></summary>
+              <comment><![CDATA[Made some internal changes as a result of changes in Enkoni.Framework.]]></comment>
+            </update>
+          </updates>
+        </project>
+        <project name="Enkoni.Framework.Entities.File" version="3.5.0">
+          <updates>
+            <update date="2016-07-01" type="change">
+              <summary><![CDATA[Added a reference to the new Enkoni.Specifications and Enkoni.Serialization packages.]]></summary>
+              <comment><![CDATA[Added a reference to the new Enkoni.Specifications and Enkoni.Serialization packages.]]></comment>
+            </update>
+          </updates>
+        </project>
+        <project name="Enkoni.Framework.Entities.Service" version="3.1.0">
+          <updates>
+            <update date="2016-07-01" type="change">
+              <summary><![CDATA[Changed the assembly GUID to make it unique.]]></summary>
+              <comment><![CDATA[Changed the assembly GUID to make it unique.]]></comment>
+            </update>
+          </updates>
+        </project>
+        <project name="Enkoni.Framework.Serialization" version="1.0.0">
+          <updates>
+            <update date="2016-07-01" type="addition">
+              <summary><![CDATA[Created new package.]]></summary>
+              <comment><![CDATA[Created a ne package that contains the serialization logic that used to be part of the main Enkoni project. The internal workings have not changed.]]></comment>
+            </update>
+          </updates>
+        </project>
+        <project name="Enkoni.Framework.Specifications" version="1.0.0">
+          <updates>
+            <update date="2016-07-01" type="addition">
+              <summary><![CDATA[Created new package.]]></summary>
+              <comment><![CDATA[Created a ne package that contains the specifications logic that used to be part of the main Enkoni project. The internal workings have not changed.]]></comment>
+            </update>
+          </updates>
+        </project>
+        <project name="Enkoni.Framework.Testing" version="1.1.0">
+          <updates>
+            <update date="2016-07-01" type="change">
+              <summary><![CDATA[Changed the assembly GUID to make it unique.]]></summary>
+              <comment><![CDATA[Changed the assembly GUID to make it unique.]]></comment>
+            </update>
+          </updates>
+        </project>
+        <project name="Enkoni.Framework.Timers" version="1.0.0">
+          <updates>
+            <update date="2016-07-01" type="addition">
+              <summary><![CDATA[Created new package.]]></summary>
+              <comment><![CDATA[Created a ne package that contains the timer logic that used to be part of the main Enkoni project. The internal workings have not changed.]]></comment>
+            </update>
+          </updates>
+        </project>
+        <project name="Enkoni.Framework.Validation" version="2.3.0">
+          <updates>
+            <update date="2016-07-01" type="change">
+              <summary><![CDATA[Changed the assembly GUID to make it unique.]]></summary>
+              <comment><![CDATA[Changed the assembly GUID to make it unique.]]></comment>
+            </update>
+          </updates>
+        </project>
+      </projects>
+    </release>
+    <release version ="1.2.12.0" releasedate="2016-08-10">
+      <projects>
+        <project name="Enkoni.Framework" version="2.10.0">
+          <updates>
+            <update date="2016-08-10" type="addition">
+              <summary><![CDATA[Added additional overloads to the Guard class that use a default message.]]></summary>
+              <comment><![CDATA[Added additional overloads to the Guard class that use a default message.]]></comment>
+            </update>
+          </updates>
+        </project>
+        <project name="Enkoni.Framework.Testing" version="1.2.0">
+          <updates>
+            <update date="2016-08-10" type="addition">
+              <summary><![CDATA[Added additional Assert-classes and methods that can aid in unit tests.]]></summary>
+              <comment><![CDATA[Added additional Assert-classes and methods that can aid in unit tests.]]></comment>
+            </update>
+          </updates>
+        </project>
+      </projects>
+    </release>
+    <release version ="1.2.11.0" releasedate="2016-06-30">
+      <projects>
+        <project name="Enkoni.Framework" version="2.9.0">
+          <updates>
+            <update date="2016-06-30" type="change">
+              <summary><![CDATA[Added the ValidatedNotNullAttribute to the Guard methods to avoid CS1062 warnings when using the Guard class to validate parameters.]]></summary>
+              <comment><![CDATA[Added the ValidatedNotNullAttribute to the Guard methods to avoid CS1062 warnings when using the Guard class to validate parameters.]]></comment>
+            </update>
+          </updates>
+        </project>
+      </projects>
+    </release>
+    <release version ="1.2.10.0" releasedate="2016-06-09">
+      <projects>
+        <project name="Enkoni.Framework" version="2.8.0">
+          <updates>
+            <update date="2016-06-09" type="addition">
+              <summary><![CDATA[Added a new Guard-class that can be used to validate parameters.]]></summary>
+              <comment><![CDATA[Added a new Guard-class that can be used to validate parameters.]]></comment>
+            </update>
+          </updates>
+        </project>
+        <project name="Enkoni.Framework.Entities" version="3.6.0">
+          <updates>
+            <update date="2016-06-09" type="change">
+              <summary><![CDATA[Methods now use the new Guard-class from Enkoni.Framework to validate the parameters.]]></summary>
+              <comment><![CDATA[Methods now use the new Guard-class from Enkoni.Framework to validate the parameters.]]></comment>
+            </update>
+          </updates>
+        </project>
+        <project name="Enkoni.Framework.Entities.Database" version="2.5.0">
+          <updates>
+            <update date="2016-06-09" type="change">
+              <summary><![CDATA[Methods now use the new Guard-class from Enkoni.Framework to validate the parameters.]]></summary>
+              <comment><![CDATA[Methods now use the new Guard-class from Enkoni.Framework to validate the parameters.]]></comment>
+            </update>
+          </updates>
+        </project>
+        <project name="Enkoni.Framework.Entities.File" version="3.4.0">
+          <updates>
+            <update date="2016-06-09" type="change">
+              <summary><![CDATA[Methods now use the new Guard-class from Enkoni.Framework to validate the parameters.]]></summary>
+              <comment><![CDATA[Methods now use the new Guard-class from Enkoni.Framework to validate the parameters.]]></comment>
+            </update>
+          </updates>
+        </project>
+        <project name="Enkoni.Framework.Validation" version="2.2.1.1">
+          <updates>
+            <update date="2016-04-22" type="bugfix">
+              <summary><![CDATA[Fixed a bug in IbanValidator where an empty string would be incorrectly validated.]]></summary>
+              <comment><![CDATA[Fixed a bug in IbanValidator where an empty string would be incorrectly validated.]]></comment>
+            </update>
+          </updates>
+        </project>
+        <project name="Enkoni.Framework.ServiceModel" version="2.4.0">
+          <updates>
+            <update date="2016-06-09" type="change">
+              <summary><![CDATA[Methods now use the new Guard-class from Enkoni.Framework to validate the parameters.]]></summary>
+              <comment><![CDATA[Methods now use the new Guard-class from Enkoni.Framework to validate the parameters.]]></comment>
+            </update>
+          </updates>
+        </project>
+        <project name="Enkoni.Framework.Testing" version="1.1.0">
+          <updates>
+            <update date="2016-06-09" type="change">
+              <summary><![CDATA[Methods now use the new Guard-class from Enkoni.Framework to validate the parameters.]]></summary>
+              <comment><![CDATA[Methods now use the new Guard-class from Enkoni.Framework to validate the parameters.]]></comment>
+            </update>
+          </updates>
+        </project>
+        <project name="Enkoni.Framework.UI" version="1.1.0">
+          <updates>
+            <update date="2016-06-09" type="change">
+              <summary><![CDATA[Methods now use the new Guard-class from Enkoni.Framework to validate the parameters.]]></summary>
+              <comment><![CDATA[Methods now use the new Guard-class from Enkoni.Framework to validate the parameters.]]></comment>
+            </update>
+          </updates>
+        </project>
+        <project name="Enkoni.Framework.Web" version="1.2.0">
+          <updates>
+            <update date="2016-06-09" type="change">
+              <summary><![CDATA[Methods now use the new Guard-class from Enkoni.Framework to validate the parameters.]]></summary>
+              <comment><![CDATA[Methods now use the new Guard-class from Enkoni.Framework to validate the parameters.]]></comment>
+            </update>
+          </updates>
+        </project>
+        <project name="Enkoni.Framework.DataAnnotations" version="1.1.0">
+          <updates>
+            <update date="2016-06-09" type="change">
+              <summary><![CDATA[Methods now use the new Guard-class from Enkoni.Framework to validate the parameters.]]></summary>
+              <comment><![CDATA[Methods now use the new Guard-class from Enkoni.Framework to validate the parameters.]]></comment>
+            </update>
+          </updates>
+        </project>
+        <project name="Enkoni.Framework.DataAnnotations.Client" version="1.1.0">
+          <updates>
+            <update date="2016-06-09" type="addition">
+              <summary><![CDATA[Added client side validation for the IbanAttribute and DutchPhoneNumberAttribute.]]></summary>
+              <comment><![CDATA[Added client side validation for the IbanAttribute and DutchPhoneNumberAttribute.]]></comment>
+            </update>
+          </updates>
+        </project>
+      </projects>
+    </release>
+    <release version="1.2.9.0" releasedate="2015-09-19">
+      <projects>
+        <project name="Enkoni.Framework" version="2.7.0">
+          <updates>
+            <update date="2015-08-13" type="change">
+              <summary><![CDATA[Added support for a string-separator for the CSV serialization functionality]]></summary>
+              <comment><![CDATA[The CsvRecordAttribute now also supports string separators (in addition to char-separators) for more complex CSV scenarios.]]></comment>
+            </update>
+            <update date="2015-09-11" type="addition">
+              <summary><![CDATA[Added a new Partition method that groups a collection into partions]]></summary>
+              <comment><![CDATA[Added a new extension method called Partition that partions a collection based on a specified key.]]></comment>
+            </update>
+          </updates>
+        </project>
+        <project name="Enkoni.Framework.Entities" version="3.5.0">
+          <updates>
+            <update date="2015-08-11" type="addition">
+              <summary><![CDATA[Added the new InstanceMemoryStore class]]></summary>
+              <comment><![CDATA[Added a new InstanceMemoryStore class that can be used when a memory backing store is required but static behavior is not desired.]]></comment>
+            </update>
+          </updates>
+        </project>
+      </projects>
+    </release>
+    <release version="1.2.8.1" releasedate="2015-04-17">
+      <projects>
+        <project name="Enkoni.Framework.Entities.Database" version="2.4.1">
+          <updates>
+            <update date="2015-04-17" type="bugfix">
+              <summary><![CDATA[Fixed a bug related to updating graphs]]></summary>
+              <comment>
+                <![CDATA[Fixed a bug that ocurred when updating a graph where a related entity was deleted and another related entity was updated. The changes to the
+                updated enityt whould be lost after saving the deletion. This has now been fixed.]]>
+              </comment>
+            </update>
+          </updates>
+        </project>
+      </projects>
+    </release>
+    <release version="1.2.8.0" releasedate="2015-04-13">
+      <projects>
+        <project name="Enkoni.Framework.Entities" version="3.4.0">
+          <updates>
+            <update date="2015-04-11" type="change">
+              <summary><![CDATA[Marked the DomainModel class as obsolete.]]></summary>
+              <comment><![CDATA[The DomainModel class has been marked as obsolete. Checking and creating the persistency layer is not part of the responsibility of the 
+                framework. Also, creating instances of the SubDomainModel classes shuld be done using IoC-techniques.]]>
+              </comment>
+            </update>
+            <update date="2015-04-13" type="addition">
+              <summary><![CDATA[Added the new ISubDomainModel<T> interface.]]></summary>
+              <comment>
+                <![CDATA[Added the new ISubDomainModel<T> interface which makes it easier to initialize an instance of the SubDomainModel using dependency injection.]]>
+              </comment>
+            </update>
+          </updates>
+        </project>
+        <project name="Enkoni.Framework.Entities.Database" version="2.4.0">
+          <updates>
+            <update date="2015-04-11" type="change">
+              <summary><![CDATA[The DatabaseRepository now supports updating entire graphs]]></summary>
+              <comment><![CDATA[When updating an entity, the database repository now updates the entire graph provided the subtypes also implement the IEntity<T>
+                interface. To disable this behavior set the new SaveGraph property in the DatabaseSourceInfo class to false.]]></comment>
+            </update>
+          </updates>
+        </project>
+      </projects>
+    </release>
+    <release version="1.2.7.0" releasedate="2015-04-06">
+      <projects>
+        <project name="Enkoni.Framework" version="2.6.0">
+          <updates>
+            <update date="2015-04-04" type="change">
+              <summary><![CDATA[Added the IncludePaths to the Specification{T} class.]]></summary>
+              <comment><![CDATA[Added a new property IncludePaths to the Specification{T} class which can be used to specify specific includes (primarily used for database 
+               interaction).]]></comment>
+            </update>
+          </updates>
+        </project>
+        <project name="Enkoni.Framework.Entities" version="3.3.0">
+          <updates>
+            <update date="2015-04-04" type="change">
+              <summary><![CDATA[Added overloads that take an extra string parameter to specify include paths.]]></summary>
+              <comment><![CDATA[Added overloads to the SubDomainModel and Repository classes for the retrieve methods that take an extra string parameter to specify 
+               include paths.]]></comment>
+            </update>
+          </updates>
+        </project>
+        <project name="Enkoni.Framework.Entities.Database" version="2.3.0">
+          <updates>
+            <update date="2015-04-04" type="change">
+              <summary><![CDATA[Added overloads that take an extra string parameter to specify include paths.]]></summary>
+              <comment><![CDATA[Added overloads to the DatabaseRepository class for the retrieve methods that take an extra string parameter to specify include paths.]]></comment>
+            </update>
+          </updates>
+        </project>
+        <project name="Enkoni.Framework.Entities.File" version="3.3.0">
+          <updates>
+            <update date="2015-04-04" type="change">
+              <summary><![CDATA[Added overloads that take an extra string parameter to specify include paths.]]></summary>
+              <comment><![CDATA[Added overloads to the FileRepository class for the retrieve methods that take an extra string parameter to specify include paths.]]></comment>
+            </update>
+          </updates>
+        </project>
+      </projects>
+    </release>
+    <release version="1.2.6.0" releasedate="2015-02-09">
+      <projects>
+        <project name="Enkoni.Framework" version="2.5.0">
+          <updates>
+            <update date="2015-02-09" type="addition">
+              <summary><![CDATA[Added the class PropertyChangedEventArgs<T>.]]></summary>
+              <comment><![CDATA[Added a new class PropertyChangedEventArgs<T> which extends the default PropertyChangedEventArgs-class and can be used to pass the old and 
+               new value of the changed property with the event.]]></comment>
+            </update>
+          </updates>
+        </project>
+        <project name="Enkoni.Framework.Entities" version="3.2.0">
+          <updates>
+            <update date="2015-02-01" type="addition">
+              <summary><![CDATA[Added the base class Entity<TEntity> to provide a base implementation for entities.]]></summary>
+              <comment><![CDATA[Added a new base class Entity<TEntity> which implements IEntity<TEntity> to provide a default implementation for the CopyFrom-method.]]></comment>
+            </update>
+            <update date="2015-02-01" type="change">
+              <summary><![CDATA[Improved the behavior of the MemoryRepository class.]]></summary>
+              <comment><![CDATA[Improved the behavior of the MemoryRepository class. It now better detects any changes that were made in entities from outside the repository 
+               and prevents them from being stored.]]></comment>
+            </update>
+            <update date="2015-02-07" type="change">
+              <summary><![CDATA[Added overloads for the find-methods that take an expression directly.]]></summary>
+              <comment><![CDATA[Added overloads for the find-methods that take an expression directly in order to make it even easier to use the repositories.]]></comment>
+            </update>
+          </updates>
+        </project>
+        <project name="Enkoni.Framework.Entities.Database" version="2.2.0">
+          <updates>
+            <update date="2015-02-01" type="change">
+              <summary><![CDATA[Improved the behavior of the DatabaseRepository class.]]></summary>
+              <comment><![CDATA[Improved the behavior of the DatabaseRepository class. It now better detects any changes that were made in entities from outside the repository 
+               and prevents them from being stored.]]></comment>
+            </update>
+          </updates>
+        </project>
+        <project name="Enkoni.Framework.Entities.File" version="3.2.0">
+          <updates>
+            <update date="2015-02-01" type="change">
+              <summary><![CDATA[Improved the behavior of the FileRepository class.]]></summary>
+              <comment><![CDATA[Improved the behavior of the FileRepository class. It now better detects any changes that were made in entities from outside the repository 
+               and prevents them from being stored.]]></comment>
+            </update>
+          </updates>
+        </project>
+        <project name="Enkoni.Framework.Logging" version="1.3.0">
+          <updates>
+            <update date="2015-02-03" type="change">
+              <summary><![CDATA[The Logger can now directly be initialised.]]></summary>
+              <comment><![CDATA[An instance of the Logger-class can now be directly initialised.]]></comment>
+            </update>
+          </updates>
+        </project>
+        <project name="Enkoni.Framework.ServiceModel" version="2.3.0">
+          <updates>
+            <update date="2015-02-06" type="change">
+              <summary><![CDATA[Removed the dependency with the Enkoni.Framework.Logging project.]]></summary>
+              <comment><![CDATA[The dependency with the Enkoni.Framework.Logging project (and thereby the dependency with the Enterprise Library Logging Application Block)
+               has been removed. By default, logging is now done through the .NET tracing functionality.]]></comment>
+            </update>
+          </updates>
+        </project>
+      </projects>
+    </release>
+    <release version="1.2.5.0" releasedate="2015-01-01">
+      <projects>
+        <project name="Enkoni.Framework" version="2.4.0">
+          <updates>
+            <update date="2014-10-16" type="addition">
+              <summary><![CDATA[Added a new Between extension method]]></summary>
+              <comment><![CDATA[Added a new Between extension method that can be used to determine if a DateTime value is between to other DateTime values.]]></comment>
+            </update>
+            <update date="2014-10-16" type="addition">
+              <summary><![CDATA[Added a new Truncate extension method]]></summary>
+              <comment><![CDATA[Added a new Truncate extension method that can be used to truncate a string to a maximum length even if the string is shorter.]]></comment>
+            </update>
+            <update date="2014-12-27" type="addition">
+              <summary><![CDATA[Added a new XmlResourceResolver class]]></summary>
+              <comment><![CDATA[Added a new XmlResourceResolver class that can be used to resolve xml schemas from embedded resources.]]></comment>
+            </update>
+            <update date="2014-12-27" type="addition">
+              <summary><![CDATA[Added new DateTimeProvider classes]]></summary>
+              <comment><![CDATA[Added a DateTimeProvider, OffsetDateTimeProvider and FixedDateTimeProvider class that can be used to determine the current time and
+               or date with support for dependency injection.]]></comment>
+            </update>
+          </updates>
+        </project>
+        <project name="Enkoni.Framework.ServiceModel" version="2.2.0">
+          <updates>
+            <update date="2014-12-27" type="change">
+              <summary><![CDATA[Improved the SchemaValidationBehavior class]]></summary>
+              <comment><![CDATA[Integrated the new XmlResourceResolver and added some extension points.]]></comment>
+            </update>
+          </updates>
+        </project>
+      </projects>
+    </release>
+    <release version="1.2.4.1" releasedate="2014-06-19">
+      <projects>
+        <project name="Enkoni.Framework" version="2.3.1">
+          <updates>
+            <update date="2014-06-19" type="bugfix">
+              <summary><![CDATA[Fixed a bug in the Capitalize and CapitalizeSentence extension methods]]></summary>
+              <comment><![CDATA[Fixed a bug in the Capitalize and CapitalizeSentence extension methods that caused the methods to break when 
+               the input value either starts or ends with spaces or contains adjacent spaces.]]></comment>
+            </update>
+          </updates>
+        </project>
+      </projects>
+    </release>
+    <release version="1.2.4.0" releasedate="2014-03-24">
+      <projects>
+        <project name="Enkoni.Framework" version="2.3.0">
+          <updates>
+            <update date="2014-04-30" type="addition">
+              <summary><![CDATA[Added a new CapitalizeSentence extension method]]></summary>
+              <comment><![CDATA[Added a new CapitalizeSentence extension method that can be used to capitalize the first word in a sentence and
+               change the remaining words to lower case.]]></comment>
+            </update>
+          </updates>
+        </project>
+        <project name="Enkoni.Framework.DataAnnotations" version="1.0.1">
+          <updates>
+            <update date="2014-03-18" type="change">
+              <summary><![CDATA[Changed the behavior of the validations in case of an empty input value]]></summary>
+              <comment><![CDATA[Empty input values are now accepted by the validators. In order to reject empty input values, combine the attributes with the default 
+               RequiredAttribute.]]></comment>
+            </update>
+          </updates>
+        </project>
+        <project name="Enkoni.Framework.Entities" version="3.1.0">
+          <updates>
+            <update date="2014-03-21" type="bugfix">
+              <summary><![CDATA[Fixed a bug in the SubDomainModel class in the UpdateEntity method]]></summary>
+              <comment><![CDATA[A bug in the UpdateEntity method of the SubDomainModel class prevented the abstract method UpdateEntityCore from being called in case the updated 
+               entity and the database entity where the same reference.]]></comment>
+            </update>
+            <update date="2014-03-22" type="change">
+              <summary><![CDATA[Removed the dependency with the Enkoni.Framework.Validation-project and the Validation application block of the Microsoft Enterprise Library]]></summary>
+              <comment><![CDATA[The EntityValidator now relies on System.ComponentModel.DataAnnotations for the validation]]></comment>
+            </update>
+            <update date="2014-03-23" type="change">
+              <summary><![CDATA[Added a new Reset method to the Repository class]]></summary>
+              <comment><![CDATA[Added a new Reset method to the Repository class which can be used to revert any changes made to the repository.]]></comment>
+            </update>
+            <update date="2014-04-06" type="change">
+              <summary><![CDATA[Added a new Execute method to the Repository class]]></summary>
+              <comment><![CDATA[Added a new Execute method to the Repository class that can be used to execute custom actions that don't have to return one or more entities.]]></comment>
+            </update>
+          </updates>
+        </project>
+        <project name="Enkoni.Framework.Entities.Database" version="2.1.0">
+          <updates>
+            <update date="2014-03-23" type="change">
+              <summary><![CDATA[Implemented the new Reset method of the Repository base class]]></summary>
+              <comment><![CDATA[The DatabaseRepository implements the new Reset method which reverts any unsaved changes to the repository.]]></comment>
+            </update>
+            <update date="2014-03-30" type="change">
+              <summary><![CDATA[Updated the reference to EntityFramework to version 6.1.0]]></summary>
+              <comment><![CDATA[The project now references EntityFramework 6.1.0 (old version was 5.0).]]></comment>
+            </update>
+          </updates>
+        </project>
+        <project name="Enkoni.Framework.Entities.File" version="3.1.0">
+          <updates>
+            <update date="2014-03-23" type="change">
+              <summary><![CDATA[Implemented the new Reset method of the Repository base class]]></summary>
+              <comment><![CDATA[The FileRepository implements the new Reset method which reverts any unsaved changes to the repository.]]></comment>
+            </update>
+          </updates>
+        </project>
+      </projects>
+    </release>
+    <release version="1.2.3.0" releasedate="2014-03-16">
+      <projects>
+        <project name="Enkoni.Framework.Validation" version="2.2.1.0">
+          <updates>
+            <update date="2014-03-16" type="bugfix">
+              <summary><![CDATA[Fixed a small bug that was left unfixed in the previous release with regards to the configuration logic of the DutchPhoneNumberValidator]]></summary>
+              <comment><![CDATA[A small bug in the configuration logic of the DutchPhoneNumberValidator was overlokked in the previous release. This has been fixed now.]]></comment>
+            </update>
+          </updates>
+        </project>
+        <project name="Enkoni.Framework.DataAnnotations" version="1.0.0.0">
+          <updates>
+            <update date="2014-03-16" type="addition">
+              <summary><![CDATA[Added the Enkoni.Framework.DataAnnotations-project]]></summary>
+              <comment><![CDATA[Added the Enkoni.Framework.DataAnnotations-project which holds extensions to the DataAnnotations subsystem of Microsoft .Net.
+               It basically is a copy of the existing Enkoni.Framework.Validation-project but without the dependency with the obsolete Validation Application 
+               Block of the Microsoft Enterprise Library.]]></comment>
+            </update>
+          </updates>
+        </project>
+      </projects>
+    </release>
+    <release version="1.2.2.0" releasedate="2014-03-14">
+      <projects>
+        <project name="Enkoni.Framework.Entities.Database" version="2.0.1.0">
+          <updates>
+            <update date="2014-03-14" type="bugfix">
+              <summary><![CDATA[Fixed a bug when selecting an entity by ID]]></summary>
+              <comment><![CDATA[Bug 12: When selecting an entity by its RecordId, an exception is thrown by Entity Framework. This has been fixed.]]></comment>
+            </update>
+          </updates>
+        </project>
+        <project name="Enkoni.Framework.Validation" version="2.2.0.0">
+          <updates>
+            <update date="2014-03-14" type="bugfix">
+              <summary><![CDATA[Fixed a bug in the configuration logic when used in a web application]]></summary>
+              <comment><![CDATA[Bug 14: When used in a web application the EmailValidator and DutchPhoneNumberValidator throws an exception because 
+               no exe-configuration file can be found. This has been fixed.]]></comment>
+            </update>
+            <update date="2014-03-14" type="change">
+              <summary><![CDATA[Added the 'RequireTopLevelDomain' property to the EmailValidator]]></summary>
+              <comment><![CDATA[The EmailValidator class now contains a new property called 'RequireTopLevelDomain' to indicate if an e-mail address
+               must contain a top level domain in order to be valid]]></comment>
+            </update>
+          </updates>
+        </project>
+      </projects>
+    </release>
+    <release version="1.2.1.0" releasedate="2014-01-17">
+      <projects>
+        <project name="Enkoni.Framework" version="2.2.0.1">
+          <updates>
+            <update date="2014-01-17" type="change">
+              <summary><![CDATA[Updated the AssemblyInformationalVersion. No API changes]]></summary>
+              <comment><![CDATA[Updated the AssemblyInformationalVersion. No API changes]]></comment>
+            </update>
+          </updates>
+        </project>
+        <project name="Enkoni.Framework.Entities" version="3.0.0.1">
+          <updates>
+            <update date="2014-01-17" type="change">
+              <summary><![CDATA[Updated the AssemblyInformationalVersion. No API changes]]></summary>
+              <comment><![CDATA[Updated the AssemblyInformationalVersion. No API changes]]></comment>
+            </update>
+          </updates>
+        </project>
+        <project name="Enkoni.Framework.Entities.Database" version="2.0.0.4">
+          <updates>
+            <update date="2014-01-17" type="change">
+              <summary><![CDATA[Updated the AssemblyInformationalVersion. No API changes]]></summary>
+              <comment><![CDATA[Updated the AssemblyInformationalVersion. No API changes]]></comment>
+            </update>
+          </updates>
+        </project>
+        <project name="Enkoni.Framework.Entities.File" version="3.0.0.1">
+          <updates>
+            <update date="2014-01-17" type="change">
+              <summary><![CDATA[Updated the AssemblyInformationalVersion. No API changes]]></summary>
+              <comment><![CDATA[Updated the AssemblyInformationalVersion. No API changes]]></comment>
+            </update>
+          </updates>
+        </project>
+        <project name="Enkoni.Framework.Entities.Service" version="3.0.0.1">
+          <updates>
+            <update date="2014-01-17" type="change">
+              <summary><![CDATA[Updated the AssemblyInformationalVersion. No API changes]]></summary>
+              <comment><![CDATA[Updated the AssemblyInformationalVersion. No API changes]]></comment>
+            </update>
+          </updates>
+        </project>
+        <project name="Enkoni.Framework.Logging" version="1.2.0.6">
+          <updates>
+            <update date="2014-01-17" type="change">
+              <summary><![CDATA[Updated the AssemblyInformationalVersion. No API changes]]></summary>
+              <comment><![CDATA[Updated the AssemblyInformationalVersion. No API changes]]></comment>
+            </update>
+          </updates>
+        </project>
+        <project name="Enkoni.Framework.ServiceModel" version="2.1.0.3">
+          <updates>
+            <update date="2014-01-17" type="change">
+              <summary><![CDATA[Updated the AssemblyInformationalVersion. No API changes]]></summary>
+              <comment><![CDATA[Updated the AssemblyInformationalVersion. No API changes]]></comment>
+            </update>
+          </updates>
+        </project>
+        <project name="Enkoni.Framework.Testing" version="1.0.0.7">
+          <updates>
+            <update date="2014-01-17" type="change">
+              <summary><![CDATA[Updated the AssemblyInformationalVersion. No API changes]]></summary>
+              <comment><![CDATA[Updated the AssemblyInformationalVersion. No API changes]]></comment>
+            </update>
+          </updates>
+        </project>
+        <project name="Enkoni.Framework.UI" version="1.0.0.6">
+          <updates>
+            <update date="2014-01-17" type="change">
+              <summary><![CDATA[Updated the AssemblyInformationalVersion. No API changes]]></summary>
+              <comment><![CDATA[Updated the AssemblyInformationalVersion. No API changes]]></comment>
+            </update>
+          </updates>
+        </project>
+        <project name="Enkoni.Framework.Validation" version="2.1.0.0">
+          <updates>
+            <update date="2014-01-17" type="addition">
+              <summary><![CDATA[Added the EmailValidator class]]></summary>
+              <comment>
+                <![CDATA[Added a new validator that is able to check if a string value represents a valid e-mail address. The validator can be 
+                instantiated directly or through an attribute and can be configured in code and in configuration.]]>
+              </comment>
+            </update>
+          </updates>
+        </project>
+        <project name="Enkoni.Framework.Web" version="1.1.0.1">
+          <updates>
+            <update date="2014-01-17" type="change">
+              <summary><![CDATA[Updated the AssemblyInformationalVersion. No API changes]]></summary>
+              <comment><![CDATA[Updated the AssemblyInformationalVersion. No API changes]]></comment>
+            </update>
+          </updates>
+        </project>
+      </projects>
+    </release>
+    <release version="1.2.0.0" releasedate="2013-11-23">
+      <projects>
+        <project name="Enkoni.Framework" version="2.2.0.0">
+          <updates>
+            <update date="2013-11-03" type="addition">
+              <summary><![CDATA[Added support for a custom 'null' string to the CsvSerializer]]></summary>
+              <comment>
+                <![CDATA[Added support for a custom 'null' string to the CsvSerializer. This allows for more flexibility when (de)serializing
+              objects to and from CSV format.]]>
+              </comment>
+            </update>
+          </updates>
+        </project>
+        <project name="Enkoni.Framework.Entities" version="3.0.0.0">
+          <updates>
+            <update date="2013-11-23" type="change">
+              <summary><![CDATA[Upgraded to the .NET 4 framework]]></summary>
+              <comment><![CDATA[The project now references the .NET 4 framework.]]></comment>
+            </update>
+          </updates>
+        </project>
+        <project name="Enkoni.Framework.Entities.Database" version="2.0.0.3">
+          <updates>
+            <update date="2013-11-23" type="change">
+              <summary><![CDATA[Updated the AssemblyInformationalVersion. No API changes]]></summary>
+              <comment><![CDATA[Updated the AssemblyInformationalVersion. No API changes]]></comment>
+            </update>
+          </updates>
+        </project>
+        <project name="Enkoni.Framework.Entities.File" version="3.0.0.0">
+          <updates>
+            <update date="2013-11-23" type="change">
+              <summary><![CDATA[Upgraded to the .NET 4 framework]]></summary>
+              <comment><![CDATA[The project now references the .NET 4 framework.]]></comment>
+            </update>
+          </updates>
+        </project>
+        <project name="Enkoni.Framework.Entities.Service" version="3.0.0.0">
+          <updates>
+            <update date="2013-11-23" type="change">
+              <summary><![CDATA[Upgraded to the .NET 4 framework]]></summary>
+              <comment><![CDATA[The project now references the .NET 4 framework.]]></comment>
+            </update>
+          </updates>
+        </project>
+        <project name="Enkoni.Framework.Logging" version="1.2.0.5">
+          <updates>
+            <update date="2013-11-23" type="change">
+              <summary><![CDATA[Updated the AssemblyInformationalVersion. No API changes]]></summary>
+              <comment><![CDATA[Updated the AssemblyInformationalVersion. No API changes]]></comment>
+            </update>
+          </updates>
+        </project>
+        <project name="Enkoni.Framework.ServiceModel" version="2.1.0.2">
+          <updates>
+            <update date="2013-11-23" type="change">
+              <summary><![CDATA[Updated the AssemblyInformationalVersion. No API changes]]></summary>
+              <comment><![CDATA[Updated the AssemblyInformationalVersion. No API changes]]></comment>
+            </update>
+          </updates>
+        </project>
+        <project name="Enkoni.Framework.Testing" version="1.0.0.6">
+          <updates>
+            <update date="2013-11-23" type="change">
+              <summary><![CDATA[Updated the AssemblyInformationalVersion. No API changes]]></summary>
+              <comment><![CDATA[Updated the AssemblyInformationalVersion. No API changes]]></comment>
+            </update>
+          </updates>
+        </project>
+        <project name="Enkoni.Framework.UI" version="1.0.0.5">
+          <updates>
+            <update date="2013-11-23" type="change">
+              <summary><![CDATA[Updated the AssemblyInformationalVersion. No API changes]]></summary>
+              <comment><![CDATA[Updated the AssemblyInformationalVersion. No API changes]]></comment>
+            </update>
+          </updates>
+        </project>
+        <project name="Enkoni.Framework.Validation" version="2.0.0.0">
+          <updates>
+            <update date="2013-11-23" type="change">
+              <summary><![CDATA[Upgraded to the .NET 4 framework]]></summary>
+              <comment><![CDATA[The project now references the .NET 4 framework.]]></comment>
+            </update>
+            <update date="2013-11-23" type="addition">
+              <summary><![CDATA[Added the IbanValidator class]]></summary>
+              <comment>
+                <![CDATA[Added a new validator that is able to check if a string value represents a valid IBAN account number.]]>
+              </comment>
+            </update>
+            <update date="2013-11-18" type="addition">
+              <summary><![CDATA[Added the DutchPhoneNumberValidator class]]></summary>
+              <comment>
+                <![CDATA[Added a new validator that is able to check if a string value represents a valid Dutch phone number. The validator can be 
+                instantiated directly or through an attribute and can be configured in code and in configuration.]]>
+              </comment>
+            </update>
+          </updates>
+        </project>
+        <project name="Enkoni.Framework.Web" version="1.1.0.0">
+          <updates>
+            <update date="2013-11-03" type="addition">
+              <summary><![CDATA[Added the new Mvc3FixedModelBinder to the project]]></summary>
+              <comment><![CDATA[Added the new Mvc3FixedModelBinder which extends Microsoft's DefaultModelBinder and fixes 
+              a bug related to binding enum-values.]]></comment>
+            </update>
+          </updates>
+        </project>
+      </projects>
+    </release>
+    <release version="1.1.2.0" releasedate="2013-11-01">
+      <projects>
+        <project name="Enkoni.Framework" version="2.1.0.0">
+          <updates>
+            <update date="2013-09-27" type="addition">
+              <summary><![CDATA[Added the Enkoni.Framework.Linq.Extensions.Distinct extension method.]]></summary>
+              <comment>
+                <![CDATA[Added the Enkoni.Framework.Linq.Distinct extension method that can be used to return unique items
+                from a IEnumerable<T> by comparing a specified field.]]>
+              </comment>
+            </update>
+            <update date="2013-07-14" type="change">
+              <summary><![CDATA[Added support for more formats to the CsvSerializer]]></summary>
+              <comment>
+                <![CDATA[The CsvSerializer now support more formats when (de)serializing classes.]]>
+              </comment>
+            </update>
+            <update date="2013-07-08" type="change">
+              <summary><![CDATA[Added support to (de)serialize decimal and Enum values using the CsvSerializer]]></summary>
+              <comment>
+                <![CDATA[The CsvSerializer class now supports (de)serialization of properties of type decimal and Enum.]]>
+              </comment>
+            </update>
+          </updates>
+        </project>
+        <project name="Enkoni.Framework.Entities" version="2.0.0.2">
+          <updates>
+            <update date="2013-11-01" type="change">
+              <summary><![CDATA[Updated the AssemblyInformationalVersion. No API changes]]></summary>
+              <comment><![CDATA[Updated the AssemblyInformationalVersion. No API changes]]></comment>
+            </update>
+          </updates>
+        </project>
+        <project name="Enkoni.Framework.Entities.Database" version="2.0.0.2">
+          <updates>
+            <update date="2013-11-01" type="change">
+              <summary><![CDATA[Updated the AssemblyInformationalVersion. No API changes]]></summary>
+              <comment><![CDATA[Updated the AssemblyInformationalVersion. No API changes]]></comment>
+            </update>
+          </updates>
+        </project>
+        <project name="Enkoni.Framework.Entities.File" version="2.0.0.2">
+          <updates>
+            <update date="2013-11-01" type="change">
+              <summary><![CDATA[Updated the AssemblyInformationalVersion. No API changes]]></summary>
+              <comment><![CDATA[Updated the AssemblyInformationalVersion. No API changes]]></comment>
+            </update>
+          </updates>
+        </project>
+        <project name="Enkoni.Framework.Entities.Service" version="2.0.0.2">
+          <updates>
+            <update date="2013-11-01" type="change">
+              <summary><![CDATA[Updated the AssemblyInformationalVersion. No API changes]]></summary>
+              <comment><![CDATA[Updated the AssemblyInformationalVersion. No API changes]]></comment>
+            </update>
+          </updates>
+        </project>
+        <project name="Enkoni.Framework.Logging" version="1.2.0.4">
+          <updates>
+            <update date="2013-11-01" type="change">
+              <summary><![CDATA[Updated the AssemblyInformationalVersion. No API changes]]></summary>
+              <comment><![CDATA[Updated the AssemblyInformationalVersion. No API changes]]></comment>
+            </update>
+          </updates>
+        </project>
+        <project name="Enkoni.Framework.ServiceModel" version="2.1.0.1">
+          <updates>
+            <update date="2013-11-01" type="change">
+              <summary><![CDATA[Updated the AssemblyInformationalVersion. No API changes]]></summary>
+              <comment><![CDATA[Updated the AssemblyInformationalVersion. No API changes]]></comment>
+            </update>
+          </updates>
+        </project>
+        <project name="Enkoni.Framework.Testing" version="1.0.0.5">
+          <updates>
+            <update date="2013-11-01" type="change">
+              <summary><![CDATA[Updated the AssemblyInformationalVersion. No API changes]]></summary>
+              <comment><![CDATA[Updated the AssemblyInformationalVersion. No API changes]]></comment>
+            </update>
+          </updates>
+        </project>
+        <project name="Enkoni.Framework.UI" version="1.0.0.4">
+          <updates>
+            <update date="2013-11-01" type="change">
+              <summary><![CDATA[Updated the AssemblyInformationalVersion. No API changes]]></summary>
+              <comment><![CDATA[Updated the AssemblyInformationalVersion. No API changes]]></comment>
+            </update>
+          </updates>
+        </project>
+        <project name="Enkoni.Framework.Validation" version="1.2.0.4">
+          <updates>
+            <update date="2013-11-01" type="change">
+              <summary><![CDATA[Updated the AssemblyInformationalVersion. No API changes]]></summary>
+              <comment><![CDATA[Updated the AssemblyInformationalVersion. No API changes]]></comment>
+            </update>
+          </updates>
+        </project>
+        <project name="Enkoni.Framework.Web" version="1.0.0.1">
+          <updates>
+            <update date="2013-11-01" type="change">
+              <summary><![CDATA[Updated the AssemblyInformationalVersion. No API changes]]></summary>
+              <comment><![CDATA[Updated the AssemblyInformationalVersion. No API changes]]></comment>
+            </update>
+          </updates>
+        </project>
+      </projects>
+    </release>
+    <release version="1.1.1.0" releasedate="2013-07-04">
+      <projects>
+        <project name="Enkoni.Framework" version="2.0.1.0">
+          <updates>
+            <update date="2013-04-24" type="bugfix">
+              <summary><![CDATA[Fix a bug in the StopWatch class and improved pause and resume functionality]]></summary>
+              <comment>
+                <![CDATA[Fixed a bug in the StopWatch-class that resulted in a laptime not being added to the collection of laptimes when the StopWatch
+                was stopped. In addition, the StopWatch now has improved pausing and resuming functionality.]]>
+              </comment>
+            </update>
+          </updates>
+        </project>
+        <project name="Enkoni.Framework.Entities" version="2.0.0.1">
+          <updates>
+            <update date="2013-05-24" type="change">
+              <summary><![CDATA[Updated the AssemblyInformationalVersion. No API changes]]></summary>
+              <comment><![CDATA[Updated the AssemblyInformationalVersion. No API changes]]></comment>
+            </update>
+          </updates>
+        </project>
+        <project name="Enkoni.Framework.Entities.Database" version="2.0.0.1">
+          <updates>
+            <update date="2013-05-24" type="change">
+              <summary><![CDATA[Updated the AssemblyInformationalVersion. No API changes]]></summary>
+              <comment><![CDATA[Updated the AssemblyInformationalVersion. No API changes]]></comment>
+            </update>
+          </updates>
+        </project>
+        <project name="Enkoni.Framework.Entities.File" version="2.0.0.1">
+          <updates>
+            <update date="2013-05-24" type="change">
+              <summary><![CDATA[Updated the AssemblyInformationalVersion. No API changes]]></summary>
+              <comment><![CDATA[Updated the AssemblyInformationalVersion. No API changes]]></comment>
+            </update>
+          </updates>
+        </project>
+        <project name="Enkoni.Framework.Entities.Service" version="2.0.0.1">
+          <updates>
+            <update date="2013-05-24" type="change">
+              <summary><![CDATA[Updated the AssemblyInformationalVersion. No API changes]]></summary>
+              <comment><![CDATA[Updated the AssemblyInformationalVersion. No API changes]]></comment>
+            </update>
+          </updates>
+        </project>
+        <project name="Enkoni.Framework.Logging" version="1.2.0.3">
+          <updates>
+            <update date="2013-07-04" type="change">
+              <summary><![CDATA[Updated the AssemblyInformationalVersion. No API changes]]></summary>
+              <comment><![CDATA[Updated the AssemblyInformationalVersion. No API changes]]></comment>
+            </update>
+          </updates>
+        </project>
+        <project name="Enkoni.Framework.ServiceModel" version="2.1.0.0">
+          <updates>
+            <update date="2013-04-24" type="change">
+              <summary><![CDATA[Changed the SafeClose-extension method to work on more WCF-related types.]]></summary>
+              <comment><![CDATA[The SafeClose-extension method now works on objects of type ICommunicationObject which allows for a broader use of the 
+              functionality.]]></comment>
+            </update>
+          </updates>
+        </project>
+        <project name="Enkoni.Framework.Testing" version="1.0.0.4">
+          <updates>
+            <update date="2013-07-04" type="change">
+              <summary><![CDATA[Updated the AssemblyInformationalVersion. No API changes]]></summary>
+              <comment><![CDATA[Updated the AssemblyInformationalVersion. No API changes]]></comment>
+            </update>
+          </updates>
+        </project>
+        <project name="Enkoni.Framework.UI" version="1.0.0.3">
+          <updates>
+            <update date="2013-07-04" type="change">
+              <summary><![CDATA[Updated the AssemblyInformationalVersion. No API changes]]></summary>
+              <comment><![CDATA[Updated the AssemblyInformationalVersion. No API changes]]></comment>
+            </update>
+          </updates>
+        </project>
+        <project name="Enkoni.Framework.Validation" version="1.2.0.3">
+          <updates>
+            <update date="2013-07-04" type="change">
+              <summary><![CDATA[Updated the AssemblyInformationalVersion. No API changes]]></summary>
+              <comment><![CDATA[Updated the AssemblyInformationalVersion. No API changes]]></comment>
+            </update>
+          </updates>
+        </project>
+        <project name="Enkoni.Framework.Web" version="1.0.0.0">
+          <updates>
+            <update date="2013-05-24" type="addition">
+              <summary><![CDATA[Added the Enkoni.Framework.Web project]]></summary>
+              <comment><![CDATA[Added the Enkoni.Framework.Web project which contains classes that can be used within Web projects (WebForms and MVC).]]></comment>
+            </update>
+          </updates>
+        </project>
+      </projects>
+    </release>
+    <release version="1.1.0.0" releasedate="2012-12-28">
+      <projects>
+        <project name="Enkoni.Framework" version="2.0.0.0">
+          <updates>
+            <update date="2012-11-24" type="change">
+              <summary><![CDATA[Reorganized some classes]]></summary>
+              <comment>
+                <![CDATA[Reorganized some collection-related classes into a new namespace calles Enkoni.Framework.Collections. This is a breaking change
+                but will add some more flexibility for the future.]]>
+              </comment>
+            </update>
+            <update date="2012-11-23" type="addition">
+              <summary><![CDATA[Added new timer related classes.]]></summary>
+              <comment>
+                <![CDATA[- Added a new Stopwatch class that wraps the default .NET Stopwatch class and adds the ability to record lap times.
+                 - Added a new AlarmClock class is capable of triggering an event at a specific time of day.]]>
+              </comment>
+            </update>
+            <update date="2012-11-23" type="addition">
+              <summary><![CDATA[Added new functionality to compare double-values in a more confinient way.]]></summary>
+              <comment>
+                <![CDATA[- Added new extension methods for System.Double to make it easier to compare double-values by looking only at the 
+                   significant digits or a specified margin.
+                 - Added the new DoubleComparer and DoubleEqualityComparer classes to make it easier to compare double-values by looking only at the 
+                   significant digits or a specified margin.]]>
+              </comment>
+            </update>
+            <update date="2012-11-18" type="change">
+              <summary><![CDATA[Added new properties to the Workflow-class to determine if the workflow can be started, stopped, paused or continued.]]></summary>
+              <comment>
+                <![CDATA[Added four new properties to the Workflow-class (CanStart, CanStop, CanPause, CanContinue) that can be used to 
+                 determine if the workflow is in a state in which it can be started, stopped, paused or continued.]]></comment>
+            </update>
+          </updates>
+        </project>
+        <project name="Enkoni.Framework.Entities" version="2.0.0.0">
+          <updates>
+            <update date="2012-11-28" type="change">
+              <summary><![CDATA[Refreshed build as a result of version increment of Enkoni.Framework.]]></summary>
+              <comment><![CDATA[The project has been rebuild to link against the new Enkoni.Framework library (2.0.0.0).]]></comment>
+            </update>
+          </updates>
+        </project>
+        <project name="Enkoni.Framework.Entities.Database" version="2.0.0.0">
+          <updates>
+            <update date="2012-10-05" type="change">
+              <summary><![CDATA[Refreshed build as a result of version increment of Enkoni.Framework.Entities.]]></summary>
+              <comment><![CDATA[The project has been rebuild to link against the new Enkoni.Framework.Entities library (2.0.0.0).]]></comment>
+            </update>
+          </updates>
+        </project>
+        <project name="Enkoni.Framework.Entities.File" version="2.0.0.0">
+          <updates>
+            <update date="2012-11-24" type="removal">
+              <summary><![CDATA[Removed the obsolete CsvFileSourceInfo class]]></summary>
+              <comment>
+                <![CDATA[Removed the obsolete CsvFileSourceInfo. Since this class was marked obsolete over a year ago and there is also
+                 a breaking change scheduled for the Enkoni.Framework project, this seemes like a good moment to remove this class.]]>
+              </comment>
+            </update>
+          </updates>
+        </project>
+        <project name="Enkoni.Framework.Entities.Service" version="2.0.0.0">
+          <updates>
+            <update date="2012-10-05" type="change">
+              <summary><![CDATA[Refreshed build as a result of version increment of Enkoni.Framework.Entities.]]></summary>
+              <comment><![CDATA[The project has been rebuild to link against the new Enkoni.Framework.Entities library (2.0.0.0).]]></comment>
+            </update>
+          </updates>
+        </project>
+        <project name="Enkoni.Framework.Logging" version="1.2.0.2">
+          <updates>
+            <update date="2012-10-05" type="change">
+              <summary><![CDATA[Updated the AssemblyInformationalVersion. No API changes]]></summary>
+              <comment><![CDATA[Updated the AssemblyInformationalVersion. No API changes]]></comment>
+            </update>
+          </updates>
+        </project>
+        <project name="Enkoni.Framework.ServiceModel" version="2.0.0.0">
+          <updates>
+            <update date="2012-11-18" type="addition">
+              <summary><![CDATA[Added the SchemaValidationBehavior class]]></summary>
+              <comment>
+                <![CDATA[- Added the SchemaValidationMessageInspector and SchemaValidationBehaviorExtensionElement classes that can be used to 
+                 validate sent and received messages against an XML schema.]]>
+              </comment>
+            </update>
+            <update date="2012-11-26" type="removal">
+              <summary><![CDATA[Removed the FlatWsdlBehavior classes]]></summary>
+              <comment>
+                <![CDATA[- Removed the FlatWsdlBehaviorExtensionElement and FlatWsdlBehaviorAttribute classes. The functionality did not always
+                 behave as expected. Since .Net 4.5 has build-in support for generating a single WSDL file, this functionality is no longer required 
+                 and therefore it was removed from this framework. When using .NET 4.5, it is recommended to use the new ?singlewsdl quierystring.
+                 When using an earlier version of .NET, it is recommended to use the single WSDL functionality provided by the WCFExtras-library
+                 which can be found at http://wcfextras.codeplex.com.]]>
+              </comment>
+            </update>
+            <update date="2012-11-26" type="removal">
+              <summary><![CDATA[Removed the DisposableServiceBehaviorAttribute class]]></summary>
+              <comment>
+                <![CDATA[- New understanding of the WCF framework and more extensive unit testing learned that the disposable service behavior has 
+                 been quite useless from the beginning. If the service implementation needs disposing, use a bindingtype and behavior that supports 
+                 sessions. That way, the .NET ecosystem will automatically call the Dispose method upon session ending or channel faulting.]]>
+              </comment>
+            </update>
+          </updates>
+        </project>
+        <project name="Enkoni.Framework.Testing" version="1.0.0.3">
+          <updates>
+            <update date="2012-10-05" type="change">
+              <summary><![CDATA[Updated the AssemblyInformationalVersion. No API changes]]></summary>
+              <comment><![CDATA[Updated the AssemblyInformationalVersion. No API changes]]></comment>
+            </update>
+          </updates>
+        </project>
+        <project name="Enkoni.Framework.UI" version="1.0.0.2">
+          <updates>
+            <update date="2012-10-05" type="change">
+              <summary><![CDATA[Updated the AssemblyInformationalVersion. No API changes]]></summary>
+              <comment><![CDATA[Updated the AssemblyInformationalVersion. No API changes]]></comment>
+            </update>
+          </updates>
+        </project>
+        <project name="Enkoni.Framework.Validation" version="1.2.0.2">
+          <updates>
+            <update date="2012-10-05" type="change">
+              <summary><![CDATA[Updated the AssemblyInformationalVersion. No API changes]]></summary>
+              <comment><![CDATA[Updated the AssemblyInformationalVersion. No API changes]]></comment>
+            </update>
+          </updates>
+        </project>
+      </projects>
+    </release>
+    <release version="1.0.6.0" releasedate="2012-10-05">
+      <projects>
+        <project name="Enkoni.Framework" version="1.3.0.0">
+          <updates>
+            <update date="2012-10-05" type="bugfix">
+              <summary><![CDATA[Fixed a bug in the EnumHelper.ToString() method]]></summary>
+              <comment>
+                <![CDATA[Fixed a bug in the EnumHelper.ToString() method that could cause an exception if no resource was specified in combination 
+                 with the LocalizedDescriptionAttribute.]]>
+              </comment>
+            </update>
+            <update date="2012-10-05" type="change">
+              <summary><![CDATA[Added support for the EnumMemberAttribute in the EnumHelper.ToString() method]]></summary>
+              <comment>
+                <![CDATA[The EnumHelper.ToString() now also supports the EnumMemberAttribute when trying to transform an enum to a string.]]>
+              </comment>
+            </update>
+          </updates>
+        </project>
+        <project name="Enkoni.Framework.Entities" version="1.4.0.1">
+          <updates>
+            <update date="2012-10-05" type="change">
+              <summary><![CDATA[Updated the AssemblyInformationalVersion. No API changes]]></summary>
+              <comment><![CDATA[Updated the AssemblyInformationalVersion. No API changes]]></comment>
+            </update>
+          </updates>
+        </project>
+        <project name="Enkoni.Framework.Entities.Database" version="1.5.0.1">
+          <updates>
+            <update date="2012-10-05" type="change">
+              <summary><![CDATA[Updated the AssemblyInformationalVersion. No API changes]]></summary>
+              <comment><![CDATA[Updated the AssemblyInformationalVersion. No API changes]]></comment>
+            </update>
+          </updates>
+        </project>
+        <project name="Enkoni.Framework.Entities.File" version="1.3.0.1">
+          <updates>
+            <update date="2012-10-05" type="change">
+              <summary><![CDATA[Updated the AssemblyInformationalVersion. No API changes]]></summary>
+              <comment><![CDATA[Updated the AssemblyInformationalVersion. No API changes]]></comment>
+            </update>
+          </updates>
+        </project>
+        <project name="Enkoni.Framework.Entities.Service" version="1.3.0.1">
+          <updates>
+            <update date="2012-10-05" type="change">
+              <summary><![CDATA[Updated the AssemblyInformationalVersion. No API changes]]></summary>
+              <comment><![CDATA[Updated the AssemblyInformationalVersion. No API changes]]></comment>
+            </update>
+          </updates>
+        </project>
+        <project name="Enkoni.Framework.Logging" version="1.2.0.1">
+          <updates>
+            <update date="2012-10-05" type="change">
+              <summary><![CDATA[Updated the AssemblyInformationalVersion. No API changes]]></summary>
+              <comment><![CDATA[Updated the AssemblyInformationalVersion. No API changes]]></comment>
+            </update>
+          </updates>
+        </project>
+        <project name="Enkoni.Framework.ServiceModel" version="1.2.0.1">
+          <updates>
+            <update date="2012-10-05" type="change">
+              <summary><![CDATA[Updated the AssemblyInformationalVersion. No API changes]]></summary>
+              <comment><![CDATA[Updated the AssemblyInformationalVersion. No API changes]]></comment>
+            </update>
+          </updates>
+        </project>
+        <project name="Enkoni.Framework.Testing" version="1.0.0.2">
+          <updates>
+            <update date="2012-10-05" type="change">
+              <summary><![CDATA[Updated the AssemblyInformationalVersion. No API changes]]></summary>
+              <comment><![CDATA[Updated the AssemblyInformationalVersion. No API changes]]></comment>
+            </update>
+          </updates>
+        </project>
+        <project name="Enkoni.Framework.UI" version="1.0.0.1">
+          <updates>
+            <update date="2012-10-05" type="change">
+              <summary><![CDATA[Updated the AssemblyInformationalVersion. No API changes]]></summary>
+              <comment><![CDATA[Updated the AssemblyInformationalVersion. No API changes]]></comment>
+            </update>
+          </updates>
+        </project>
+        <project name="Enkoni.Framework.Validation" version="1.2.0.1">
+          <updates>
+            <update date="2012-10-05" type="change">
+              <summary><![CDATA[Updated the AssemblyInformationalVersion. No API changes]]></summary>
+              <comment><![CDATA[Updated the AssemblyInformationalVersion. No API changes]]></comment>
+            </update>
+          </updates>
+        </project>
+      </projects>
+    </release>
+    <release version="1.0.5.0" releasedate="2012-09-01">
+      <projects>
+        <project name="Enkoni.Framework" version="1.2.0.0">
+        <updates>
+          <update date="2012-03-17" type="addition">
+            <summary><![CDATA[Added new classes and methods]]></summary>
+            <comment><![CDATA[- Added the LocalizedDescriptionAttribute-class that can be used to define a localizable description for a type or member.
+               - Added the EnumHelper class that contains methods that help when dealing with enums.
+               - Added additional extension methods for the Type class.]]></comment>
+          </update>
+        </updates>
+      </project>
+    <project name="Enkoni.Framework.Entities" version="1.4.0.0">
+      <updates>
+        <update date="2012-03-17" type="change">
+          <summary><![CDATA[Refreshed build as a result of version increment of Enkoni.Framework]]></summary>
+          <comment><![CDATA[The project has been rebuild to link against the new Enkoni.Framework library (1.2.0.0)]]></comment>
+        </update>
+        <update date="2012-08-28" type="change">
+          <summary><![CDATA[Updated the reference to Unity to 2.1.505.2]]></summary>
+          <comment><![CDATA[Updated the reference to Unity 2.1.505.2]]></comment>
+        </update>
+      </updates>
+    </project>
+    <project name="Enkoni.Framework.Entities.Database" version="1.5.0.0">
+      <updates>
+        <update date="2012-03-18" type="change">
+          <summary><![CDATA[Updated the reference to EntityFramework to 5.0.0]]></summary>
+          <comment><![CDATA[The project now uses version 5.0.0 of the EntityFramework. There are no API changes.]]></comment>
+        </update>
+        <update date="2012-03-17" type="change">
+          <summary><![CDATA[Refreshed build as a result of version increment of Enkoni.Framework]]></summary>
+          <comment><![CDATA[The project has been rebuild to link against the new Enkoni.Framework library (1.2.0.0)]]></comment>
+        </update>
+      </updates>
+    </project>
+    <project name="Enkoni.Framework.Entities.File" version="1.3.0.0">
+      <updates>
+        <update date="2012-03-17" type="change">
+          <summary><![CDATA[Refreshed build as a result of version increment of Enkoni.Framework]]></summary>
+          <comment><![CDATA[The project has been rebuild to link against the new Enkoni.Framework library (1.2.0.0)]]></comment>
+        </update>
+      </updates>
+    </project>
+    <project name="Enkoni.Framework.Entities.Service" version="1.3.0.0">
+      <updates>
+        <update date="2012-03-17" type="change">
+          <summary><![CDATA[Refreshed build as a result of version increment of Enkoni.Framework]]></summary>
+          <comment><![CDATA[The project has been rebuild to link against the new Enkoni.Framework library (1.2.0.0)]]></comment>
+        </update>
+      </updates>
+    </project>
+    <project name="Enkoni.Framework.Logging" version="1.2.0.0">
+      <updates>
+        <update date="2012-08-28" type="change">
+          <summary><![CDATA[Updated the reference to Unity 2.1.505.2]]></summary>
+          <comment><![CDATA[Updated the reference to Unity 2.1.505.2]]></comment>
+        </update>
+      </updates>
+    </project>
+    <project name="Enkoni.Framework.ServiceModel" version="1.2.0.0">
+      <updates>
+        <update date="2012-08-28" type="addition">
+          <summary><![CDATA[Added the FlatWsdlBehavior class]]></summary>
+          <comment><![CDATA[- Added the FlatWsdlBehaviorAttribute and FlatWsdlBehaviorExtensionElement classes that can be used to produce a 
+                 flattend WSL-document.]]></comment>
+        </update>
+      </updates>
+    </project>
+    <project name="Enkoni.Framework.Testing" version="1.0.0.1">
+      <updates>
+        <update date="2012-08-28" type="change">
+          <summary><![CDATA[Updated the AssemblyInformationalVersion. No API changes]]></summary>
+          <comment><![CDATA[Updated the AssemblyInformationalVersion. No API changes]]></comment>
+        </update>
+      </updates>
+    </project>
+    <project name="Enkoni.Framework.UI" version="1.0.0.0">
+      <updates>
+        <update date="2012-07-31" type="addition">
+        <summary><![CDATA[Added the Enkoni.Framework.UI project]]></summary>
+        <comment><![CDATA[Added the Enkoni.Framework.UI project which contains classes that can be used within UI projects (WinForms and WPF).]]></comment>
+      </update>
+      </updates>
+    </project>
+    <project name="Enkoni.Framework.Validation" version="1.2.0.0">
+      <updates>
+        <update date="2012-08-28" type="change">
+        <summary><![CDATA[Updated the reference to Unity to 2.1.505.2]]></summary>
+        <comment><![CDATA[Updated the reference to Unity to 2.1.505.2]]></comment>
+      </update>
+      </updates>
+    </project>
+      </projects>
+  </release>
+    <release version="1.0.4.1" releasedate="2011-11-08">
+      <projects>
+        <project name="Enkoni.Framework.Entities.Database" version="1.4.1.0">
+          <updates>
+            <update date="2011-11-05" type="change">
+              <summary><![CDATA[Updated the reference to EntityFramework to 4.2.0.0]]></summary>
+              <comment><![CDATA[The project now uses version 4.2 of the EntityFramework. There are no API changes.]]></comment>
+            </update>
+          </updates>
+        </project>
+      </projects>
+    </release>
+    <release version="1.0.4.0" releasedate="2011-08-27">
+      <projects>
+        <project name="Enkoni.Framework" version="1.1.0.0">
+          <updates>
+            <update date="2011-06-26" type="bugfix">
+              <summary><![CDATA[Fixed an issue with the Enkoni.Framework.Linq.Extensions.Capitalize() methods.]]></summary>
+              <comment><![CDATA[The Enkoni.Framework.Linq.Extensions.Capitalize methods caused an InvalidOperationException when called with 
+               an empty (not null) string. This has now been fixed.]]></comment>
+            </update>
+            <update date="2011-07-01" type="addition">
+              <summary><![CDATA[Added the Enkoni.Framework.Linq.Extensions.CreateEqualityComparer extension method.]]></summary>
+              <comment><![CDATA[Added the Enkoni.Framework.Linq.CreateEqualityComparer extension method that can be used to create an
+               IEqualityComparer using the signature of an IEnumerable<T>. This method is particular usefull for collections
+               of anonymous types.]]></comment>
+            </update>
+            <update date="2011-07-31" type="addition">
+              <summary><![CDATA[Added the CircularStack<T> class.]]></summary>
+              <comment><![CDATA[Added the CircularStack<T> class that can be used as a normal stack except that is will overwrite the oldest value 
+               once a preset maximum has been reached.]]></comment>
+            </update>
+            <update date="2011-08-26" type="addition">
+              <summary><![CDATA[Added the Serializer<T>, Transformer<T> and CsvTransformer<T> classes.]]></summary>
+              <comment><![CDATA[Added three classes that aid in (de)serializing objects. Also the existing CsvSerializer class has been updated to make use of these 
+               new classes. By using this new architecture, the serialization classes are more flexible for future extensions and other developments.]]></comment>
+            </update>
+            <update date="2011-08-26" type="addition">
+              <summary><![CDATA[Added support for asynchronous operations to the Serializer class.]]></summary>
+              <comment><![CDATA[Added support for asynchronous (de)serialization.]]></comment>
+            </update>
+          </updates>
+        </project>
+        <project name="Enkoni.Framework.Entities" version="1.3.0.0">
+          <updates>
+            <update date="2011-08-01" type="addition">
+              <summary><![CDATA[Added the ability to add, update and delete a collection of entities in the repository.]]></summary>
+              <comment><![CDATA[The Repository class now has the ability to add, update or delete a collection of entities in the repository. It provides a default
+               implementation which can be overwritten in specific implementations of the repository.]]></comment>
+            </update>
+            <update date="2011-08-26" type="change">
+              <summary><![CDATA[Improved overall performance and stability of the MemoryRepository class.]]></summary>
+              <comment><![CDATA[The MemoryRepository class has been rewritten to improve the performance and stability of the implementation.]]></comment>
+            </update>
+            <update date="2011-08-09" type="addition">
+              <summary><![CDATA[Added an extra flag called 'clone data source items' to the DataSourceInfo class.]]></summary>
+              <comment><![CDATA[The DataSourceInfo class can now specify wheter or not an entity that originates from a datasource, must be cloned before it is 
+               returned or not.]]></comment>
+            </update>
+          </updates>
+        </project>
+        <project name="Enkoni.Framework.Entities.File" version="1.2.0.0">
+          <updates>
+            <update date="2011-08-06" type="addition">
+              <summary><![CDATA[Added support for Encoding to the FileSourceInfo class.]]></summary>
+              <comment><![CDATA[The FileSourceInfo class can now also specify the encoding of a file that is handled by one of the repositories.]]></comment>
+            </update>
+            <update date="2011-08-06" type="change">
+              <summary><![CDATA[Marked the CsvFileSourceInfo obsolete.]]></summary>
+              <comment><![CDATA[Since the FileSourceInfo class now has build-in support to specify the required file encoding, the CsvFileSourceInfo class no longer 
+               has any added value. Therefore, the class is marked obsolete. This type may be completely removed in a future release.]]></comment>
+            </update>
+            <update date="2011-08-06" type="change">
+              <summary><![CDATA[XmlFileRepository now supports different file encodings.]]></summary>
+              <comment><![CDATA[It is now possible to specify a specific file encoding for the XML-file that is used by the XmlFileRepository.]]></comment>
+            </update>
+            <update date="2011-08-09" type="change">
+              <summary><![CDATA[Improved overall performance and stability of the FileRepository class.]]></summary>
+              <comment><![CDATA[The FileRepository class has been rewritten to improve the performance and stability of the implementation.]]></comment>
+            </update>
+          </updates>
+        </project>
+        <project name="Enkoni.Framework.Entities.Database" version="1.4.0.0">
+          <updates>
+            <update date="2011-08-08" type="change">
+              <summary><![CDATA[Improved overall performance and stability of the DatabaseRepository class.]]></summary>
+              <comment><![CDATA[The DatabaseRepository class has been rewritten to improve the performance and stability of the implementation. It also supports 
+               transactions now.]]></comment>
+            </update>
+          </updates>
+        </project>
+        <project name="Enkoni.Framework.Entities.Service" version="1.2.0.0">
+          <updates>
+            <update date="2011-08-27" type="change">
+              <summary><![CDATA[Refreshed build as a result of version increment of Enkoni.Framework.Entities.]]></summary>
+              <comment><![CDATA[The project has been rebuild to link against the new Enkoni.Framework.Entities library (1.3.0.0).]]></comment>
+            </update>
+          </updates>
+        </project>
+      </projects>
+    </release>
+    <release version="1.0.3.0" releasedate="2011-06-09">
+      <remark><![CDATA[This is a maintainance release. No API or functional changes have been made.]]></remark>
+      <projects>
+        <project name="Enkoni.Framework.Entities" version="1.2.0.0">
+          <updates>
+            <update date="2011-06-08" type="change">
+              <summary><![CDATA[Updated the reference to EnterpriseLibrary.Validation to 5.0.505.0.]]></summary>
+              <comment><![CDATA[The project now references the EnterpriseLibrary libraries through the NuGet system.]]></comment>
+            </update>
+          </updates>
+        </project>
+        <project name="Enkoni.Framework.Entities.Database" version="1.3.0.0">
+          <updates>
+            <update date="2011-06-08" type="change">
+              <summary><![CDATA[Refreshed build as a result of version increment of Enkoni.Framework.Entities.]]></summary>
+              <comment><![CDATA[The project has been rebuild to link against the new Enkoni.Framework.Entities library (1.2.0.0).]]></comment>
+            </update>
+          </updates>
+        </project>
+        <project name="Enkoni.Framework.Entities.File" version="1.1.0.0">
+          <updates>
+            <update date="2011-06-08" type="change">
+              <summary><![CDATA[Refreshed build as a result of version increment of Enkoni.Framework.Entities.]]></summary>
+              <comment><![CDATA[The project has been rebuild to link against the new Enkoni.Framework.Entities library (1.2.0.0).]]></comment>
+            </update>
+          </updates>
+        </project>
+        <project name="Enkoni.Framework.Entities.Service" version="1.1.0.0">
+          <updates>
+            <update date="2011-06-08" type="change">
+              <summary><![CDATA[Refreshed build as a result of version increment of Enkoni.Framework.Entities.]]></summary>
+              <comment><![CDATA[The project has been rebuild to link against the new Enkoni.Framework.Entities library (1.2.0.0).]]></comment>
+            </update>
+          </updates>
+        </project>
+        <project name="Enkoni.Framework.Logging" version="1.1.0.0">
+          <updates>
+            <update date="2011-06-08" type="change">
+              <summary><![CDATA[Updated the reference to EnterpriseLibrary.Logging to 5.0.505.0.]]></summary>
+              <comment><![CDATA[The project now references the EnterpriseLibrary libraries through the NuGet system.]]></comment>
+            </update>
+          </updates>
+        </project>
+        <project name="Enkoni.Framework.ServiceModel" version="1.1.0.0">
+          <updates>
+            <update date="2011-06-08" type="change">
+              <summary><![CDATA[Refreshed build as a result of version increment of Enkoni.Framework.Logging.]]></summary>
+              <comment><![CDATA[The project has been rebuild to link against the new Enkoni.Framework.Logging library (1.1.0.0).]]></comment>
+            </update>
+          </updates>
+        </project>
+        <project name="Enkoni.Framework.Validation" version="1.1.0.0">
+          <updates>
+            <update date="2011-06-08" type="change">
+              <summary><![CDATA[Updated the reference to EnterpriseLibrary.Validation to 5.0.505.0]]></summary>
+              <comment><![CDATA[The project now references the EnterpriseLibrary libraries through the NuGet system. There are no API changes.]]></comment>
+            </update>
+          </updates>
+        </project>
+      </projects>
+    </release>
+    <release version="1.0.2.0" releasedate="2011-05-01">
+      <projects>
+        <project name="Enkoni.Framework.Entities.Database" version="1.2.0.0">
+          <updates>
+            <update date="2011-04-04" type="change">
+              <summary><![CDATA[Updated the reference to EntityFramework.dll to version 4.1 Final (4.1.0.0).]]></summary>
+              <comment><![CDATA[The project now uses version 4.1 Final of the EntityFramework. There are no API changes.]]></comment>
+            </update>
+          </updates>
+        </project>
+      </projects>
+    </release>
+    <release version="1.0.1.0" releasedate="2011-04-05">
+      <projects>
+        <project name="Enkoni.Framework" version="1.0.1.0">
+          <updates>
+            <update date="2011-03-03" type="change">
+              <summary><![CDATA[Fixed a bug in the CsvSerializer.]]></summary>
+              <comment><![CDATA[Fixed a bug that in specific circumstances caused an exception when serializing an object using explicit formatting.]]></comment>
+            </update>
+          </updates>
+        </project>
+        <project name="Enkoni.Framework.Entities" version="1.1.0.0">
+          <updates>
+            <update date="2011-04-04" type="change">
+              <summary><![CDATA[Added a virtual FindEntityByIdCore method to the abstract SubDomainModel class.]]></summary>
+              <comment><![CDATA[The default implementation of the FindEntityById method of SubDomainModel does not work with some datasources (like SQL Server 2008).
+                 Therefore, a protected virtual method called FindEntityByIdCore method has been added. By default this method works just as the previous releases. Override
+                 this method in case you experience some unexpected problems with your datasource.]]></comment>
+            </update>
+          </updates>
+        </project>
+        <project name="Enkoni.Framework.Entities.Database" version="1.1.0.0">
+          <updates>
+            <update date="2011-04-04" type="change">
+              <summary><![CDATA[Updated the reference to EntityFramework.dll to version 4.1RC.]]></summary>
+              <comment><![CDATA[The project now uses version 4.1RC of the EntityFramework. There are no API changes.]]></comment>
+            </update>
+          </updates>
+        </project>
+      </projects>
+    </release>
+    <release version="1.0.0.0" releasedate="2011-02-27">
+      <remark><![CDATA[Renamed the framework to the Enkoni framework. This marks a new phase in the development and usage of this product.
+  The versionnumber has been reset to 1.0.0.0 and the release notes are cleared. The previous release notes and releases are 
+  available through the source control system.]]></remark>
+        <projects>
+          <project name="Enkoni.Framework" version="1.0.0.0">
+            <updates>
+              <update date="2011-02-27" type="addition">
+                <summary><![CDATA[Added an extension method for the DateTime struct.]]></summary>
+                  <comment><![CDATA[Added an extension method which can be used to determine the weeknumber of any given date in accordance with the ISO 8601 
+               specification.]]></comment>
+              </update>
+            </updates>
+          </project>
+          <project name="Enkoni.Framework.Entities" version="1.0.0.0">
+            <updates>
+              <update date="2011-02-24" type="change">
+                <summary><![CDATA[Splitted the Enkoni.Framework.Entities project into four seperate projects.]]></summary>
+                <comment><![CDATA[Splitted the Enkoni.Framework.Entities into four seperate projects. Enkoni.Framework.Entities contains the general data-access classes,
+                     Enkoni.Framework.Entities.Database contains the classes use a database as datasource for the data-access, 
+                     Enkoni.Framework.Entities.File contains classes that use a file as datasource for the data-access,
+                     Enkoni.Framework.Entities.Service contains classes that use a WCF service as datasource for the data-access.
+                     By splitting these classes into seperate projects, developers no longer need to include WCF-related libraries when they only want to
+                     use a database or include database-related libraries when they only want to use a filebased datasource. The memory-based data-access 
+                     classes are still a part of the Enkoni.Framework.Entities project since they don't require any additional and/or memory-specific 
+                     libraries nor is it to be expected that they will need to in the future.]]></comment>
+              </update>
+            </updates>
+          </project>
+          <project name="Enkoni.Framework.Logging" version="1.0.0.0">
+            <updates>
+              <update date="2011-02-23" type="change">
+                <summary><![CDATA[Added the Enkoni.Framework.Logging project.]]></summary>
+                <comment><![CDATA[Added the Enkoni.Framework.Logging project which contains classes that can be used to emit logmessages using the Logging Application
+                     Block which is part of the Microsoft Enterprise Library.]]></comment>
+              </update>
+            </updates>
+          </project>
+        </projects>
+      </release>
+  </releases>
+</enkoni>