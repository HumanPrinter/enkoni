﻿<?xml version="1.0" encoding="utf-8"?>
<Project ToolsVersion="4.0" DefaultTargets="Build" xmlns="http://schemas.microsoft.com/developer/msbuild/2003">
  <PropertyGroup>
    <Configuration Condition=" '$(Configuration)' == '' ">Debug</Configuration>
    <Platform Condition=" '$(Platform)' == '' ">AnyCPU</Platform>
    <ProductVersion>8.0.30703</ProductVersion>
    <SchemaVersion>2.0</SchemaVersion>
    <ProjectGuid>{D674CCFA-3D37-4BE7-AED7-C11EE72C0E92}</ProjectGuid>
    <OutputType>Library</OutputType>
    <AppDesignerFolder>Properties</AppDesignerFolder>
    <RootNamespace>Enkoni.Framework.Testing</RootNamespace>
    <AssemblyName>Enkoni.Framework.Testing</AssemblyName>
    <TargetFrameworkVersion>v3.5</TargetFrameworkVersion>
    <FileAlignment>512</FileAlignment>
    <TargetFrameworkProfile />
    <SignAssembly>true</SignAssembly>
    <AssemblyOriginatorKeyFile>..\Enkoni.Framework.snk</AssemblyOriginatorKeyFile>
  </PropertyGroup>
  <PropertyGroup Condition=" '$(Configuration)|$(Platform)' == 'Debug|AnyCPU' ">
    <DebugSymbols>true</DebugSymbols>
    <DebugType>full</DebugType>
    <Optimize>false</Optimize>
    <OutputPath>bin\Debug\</OutputPath>
    <DefineConstants>TRACE;DEBUG;CODE_ANALYSIS</DefineConstants>
    <ErrorReport>prompt</ErrorReport>
    <WarningLevel>4</WarningLevel>
    <DocumentationFile>bin\Debug\Enkoni.Framework.Testing.xml</DocumentationFile>
    <RunCodeAnalysis>true</RunCodeAnalysis>
    <CodeAnalysisRuleSet>..\Enkoni.Framework.ruleset</CodeAnalysisRuleSet>
  </PropertyGroup>
  <PropertyGroup Condition=" '$(Configuration)|$(Platform)' == 'Release|AnyCPU' ">
    <DebugType>full</DebugType>
    <Optimize>true</Optimize>
    <OutputPath>bin\Release\</OutputPath>
    <DefineConstants>TRACE;CODE_ANALYSIS</DefineConstants>
    <ErrorReport>prompt</ErrorReport>
    <WarningLevel>4</WarningLevel>
    <DocumentationFile>bin\Release\Enkoni.Framework.Testing.xml</DocumentationFile>
    <DebugSymbols>true</DebugSymbols>
    <RunCodeAnalysis>true</RunCodeAnalysis>
    <CodeAnalysisRuleSet>..\Enkoni.Framework.ruleset</CodeAnalysisRuleSet>
    <TreatWarningsAsErrors>false</TreatWarningsAsErrors>
  </PropertyGroup>
  <ItemGroup>
    <Compile Include="..\SolutionInfo.cs">
      <Link>Properties\SolutionInfo.cs</Link>
    </Compile>
<<<<<<< HEAD
    <Compile Include="CollectionAssert.cs" />
    <Compile Include="GlobalSuppressions.cs" />
=======
    <Compile Include="ExceptionAssert.cs" />
>>>>>>> 50058c0d
    <Compile Include="HttpContextHelper.cs" />
    <Compile Include="Properties\AssemblyInfo.cs" />
    <Compile Include="Properties\AssemblyVersionInfo.cs" />
    <Compile Include="SimulatedHttpRequest.cs" />
    <Compile Include="StringAssert.cs" />
  </ItemGroup>
  <ItemGroup>
    <None Include="..\Enkoni.Framework.snk">
      <Link>Enkoni.Framework.snk</Link>
    </None>
    <AdditionalFiles Include="..\stylecop.json">
      <Link>stylecop.json</Link>
    </AdditionalFiles>
    <None Include="Enkoni.Framework.Testing.nuspec" />
    <None Include="packages.config" />
  </ItemGroup>
  <ItemGroup>
    <CodeAnalysisDictionary Include="CustomDictionary.xml" />
  </ItemGroup>
  <ItemGroup>
    <Reference Include="Microsoft.VisualStudio.QualityTools.UnitTestFramework, Version=10.0.0.0, Culture=neutral, PublicKeyToken=b03f5f7f11d50a3a, processorArchitecture=MSIL" />
    <Reference Include="System" />
    <Reference Include="System.Web" />
  </ItemGroup>
  <Choose>
    <When Condition="('$(VisualStudioVersion)' == '10.0' or '$(VisualStudioVersion)' == '') and '$(TargetFrameworkVersion)' == 'v3.5'">
      <ItemGroup>
        <Reference Include="Microsoft.VisualStudio.QualityTools.UnitTestFramework, Version=10.1.0.0, Culture=neutral, PublicKeyToken=b03f5f7f11d50a3a, processorArchitecture=MSIL" />
      </ItemGroup>
    </When>
    <Otherwise>
      <ItemGroup>
        <Reference Include="Microsoft.VisualStudio.QualityTools.UnitTestFramework" />
      </ItemGroup>
    </Otherwise>
  </Choose>
  <ItemGroup>
    <ProjectReference Include="..\Enkoni.Framework\Enkoni.Framework.csproj">
      <Project>{849BA8BA-A061-4278-85BD-90910680462E}</Project>
      <Name>Enkoni.Framework</Name>
    </ProjectReference>
  </ItemGroup>
  <ItemGroup>
    <Analyzer Include="..\packages\StyleCop.Analyzers.1.0.0\analyzers\dotnet\cs\Newtonsoft.Json.dll" />
    <Analyzer Include="..\packages\StyleCop.Analyzers.1.0.0\analyzers\dotnet\cs\StyleCop.Analyzers.CodeFixes.dll" />
    <Analyzer Include="..\packages\StyleCop.Analyzers.1.0.0\analyzers\dotnet\cs\StyleCop.Analyzers.dll" />
  </ItemGroup>
  <Import Project="$(MSBuildToolsPath)\Microsoft.CSharp.targets" />
</Project><|MERGE_RESOLUTION|>--- conflicted
+++ resolved
@@ -1,102 +1,99 @@
-﻿<?xml version="1.0" encoding="utf-8"?>
-<Project ToolsVersion="4.0" DefaultTargets="Build" xmlns="http://schemas.microsoft.com/developer/msbuild/2003">
-  <PropertyGroup>
-    <Configuration Condition=" '$(Configuration)' == '' ">Debug</Configuration>
-    <Platform Condition=" '$(Platform)' == '' ">AnyCPU</Platform>
-    <ProductVersion>8.0.30703</ProductVersion>
-    <SchemaVersion>2.0</SchemaVersion>
-    <ProjectGuid>{D674CCFA-3D37-4BE7-AED7-C11EE72C0E92}</ProjectGuid>
-    <OutputType>Library</OutputType>
-    <AppDesignerFolder>Properties</AppDesignerFolder>
-    <RootNamespace>Enkoni.Framework.Testing</RootNamespace>
-    <AssemblyName>Enkoni.Framework.Testing</AssemblyName>
-    <TargetFrameworkVersion>v3.5</TargetFrameworkVersion>
-    <FileAlignment>512</FileAlignment>
-    <TargetFrameworkProfile />
-    <SignAssembly>true</SignAssembly>
-    <AssemblyOriginatorKeyFile>..\Enkoni.Framework.snk</AssemblyOriginatorKeyFile>
-  </PropertyGroup>
-  <PropertyGroup Condition=" '$(Configuration)|$(Platform)' == 'Debug|AnyCPU' ">
-    <DebugSymbols>true</DebugSymbols>
-    <DebugType>full</DebugType>
-    <Optimize>false</Optimize>
-    <OutputPath>bin\Debug\</OutputPath>
-    <DefineConstants>TRACE;DEBUG;CODE_ANALYSIS</DefineConstants>
-    <ErrorReport>prompt</ErrorReport>
-    <WarningLevel>4</WarningLevel>
-    <DocumentationFile>bin\Debug\Enkoni.Framework.Testing.xml</DocumentationFile>
-    <RunCodeAnalysis>true</RunCodeAnalysis>
-    <CodeAnalysisRuleSet>..\Enkoni.Framework.ruleset</CodeAnalysisRuleSet>
-  </PropertyGroup>
-  <PropertyGroup Condition=" '$(Configuration)|$(Platform)' == 'Release|AnyCPU' ">
-    <DebugType>full</DebugType>
-    <Optimize>true</Optimize>
-    <OutputPath>bin\Release\</OutputPath>
-    <DefineConstants>TRACE;CODE_ANALYSIS</DefineConstants>
-    <ErrorReport>prompt</ErrorReport>
-    <WarningLevel>4</WarningLevel>
-    <DocumentationFile>bin\Release\Enkoni.Framework.Testing.xml</DocumentationFile>
-    <DebugSymbols>true</DebugSymbols>
-    <RunCodeAnalysis>true</RunCodeAnalysis>
-    <CodeAnalysisRuleSet>..\Enkoni.Framework.ruleset</CodeAnalysisRuleSet>
-    <TreatWarningsAsErrors>false</TreatWarningsAsErrors>
-  </PropertyGroup>
-  <ItemGroup>
-    <Compile Include="..\SolutionInfo.cs">
-      <Link>Properties\SolutionInfo.cs</Link>
-    </Compile>
-<<<<<<< HEAD
-    <Compile Include="CollectionAssert.cs" />
-    <Compile Include="GlobalSuppressions.cs" />
-=======
-    <Compile Include="ExceptionAssert.cs" />
->>>>>>> 50058c0d
-    <Compile Include="HttpContextHelper.cs" />
-    <Compile Include="Properties\AssemblyInfo.cs" />
-    <Compile Include="Properties\AssemblyVersionInfo.cs" />
-    <Compile Include="SimulatedHttpRequest.cs" />
-    <Compile Include="StringAssert.cs" />
-  </ItemGroup>
-  <ItemGroup>
-    <None Include="..\Enkoni.Framework.snk">
-      <Link>Enkoni.Framework.snk</Link>
-    </None>
-    <AdditionalFiles Include="..\stylecop.json">
-      <Link>stylecop.json</Link>
-    </AdditionalFiles>
-    <None Include="Enkoni.Framework.Testing.nuspec" />
-    <None Include="packages.config" />
-  </ItemGroup>
-  <ItemGroup>
-    <CodeAnalysisDictionary Include="CustomDictionary.xml" />
-  </ItemGroup>
-  <ItemGroup>
-    <Reference Include="Microsoft.VisualStudio.QualityTools.UnitTestFramework, Version=10.0.0.0, Culture=neutral, PublicKeyToken=b03f5f7f11d50a3a, processorArchitecture=MSIL" />
-    <Reference Include="System" />
-    <Reference Include="System.Web" />
-  </ItemGroup>
-  <Choose>
-    <When Condition="('$(VisualStudioVersion)' == '10.0' or '$(VisualStudioVersion)' == '') and '$(TargetFrameworkVersion)' == 'v3.5'">
-      <ItemGroup>
-        <Reference Include="Microsoft.VisualStudio.QualityTools.UnitTestFramework, Version=10.1.0.0, Culture=neutral, PublicKeyToken=b03f5f7f11d50a3a, processorArchitecture=MSIL" />
-      </ItemGroup>
-    </When>
-    <Otherwise>
-      <ItemGroup>
-        <Reference Include="Microsoft.VisualStudio.QualityTools.UnitTestFramework" />
-      </ItemGroup>
-    </Otherwise>
-  </Choose>
-  <ItemGroup>
-    <ProjectReference Include="..\Enkoni.Framework\Enkoni.Framework.csproj">
-      <Project>{849BA8BA-A061-4278-85BD-90910680462E}</Project>
-      <Name>Enkoni.Framework</Name>
-    </ProjectReference>
-  </ItemGroup>
-  <ItemGroup>
-    <Analyzer Include="..\packages\StyleCop.Analyzers.1.0.0\analyzers\dotnet\cs\Newtonsoft.Json.dll" />
-    <Analyzer Include="..\packages\StyleCop.Analyzers.1.0.0\analyzers\dotnet\cs\StyleCop.Analyzers.CodeFixes.dll" />
-    <Analyzer Include="..\packages\StyleCop.Analyzers.1.0.0\analyzers\dotnet\cs\StyleCop.Analyzers.dll" />
-  </ItemGroup>
-  <Import Project="$(MSBuildToolsPath)\Microsoft.CSharp.targets" />
+﻿<?xml version="1.0" encoding="utf-8"?>
+<Project ToolsVersion="4.0" DefaultTargets="Build" xmlns="http://schemas.microsoft.com/developer/msbuild/2003">
+  <PropertyGroup>
+    <Configuration Condition=" '$(Configuration)' == '' ">Debug</Configuration>
+    <Platform Condition=" '$(Platform)' == '' ">AnyCPU</Platform>
+    <ProductVersion>8.0.30703</ProductVersion>
+    <SchemaVersion>2.0</SchemaVersion>
+    <ProjectGuid>{D674CCFA-3D37-4BE7-AED7-C11EE72C0E92}</ProjectGuid>
+    <OutputType>Library</OutputType>
+    <AppDesignerFolder>Properties</AppDesignerFolder>
+    <RootNamespace>Enkoni.Framework.Testing</RootNamespace>
+    <AssemblyName>Enkoni.Framework.Testing</AssemblyName>
+    <TargetFrameworkVersion>v3.5</TargetFrameworkVersion>
+    <FileAlignment>512</FileAlignment>
+    <TargetFrameworkProfile />
+    <SignAssembly>true</SignAssembly>
+    <AssemblyOriginatorKeyFile>..\Enkoni.Framework.snk</AssemblyOriginatorKeyFile>
+  </PropertyGroup>
+  <PropertyGroup Condition=" '$(Configuration)|$(Platform)' == 'Debug|AnyCPU' ">
+    <DebugSymbols>true</DebugSymbols>
+    <DebugType>full</DebugType>
+    <Optimize>false</Optimize>
+    <OutputPath>bin\Debug\</OutputPath>
+    <DefineConstants>TRACE;DEBUG;CODE_ANALYSIS</DefineConstants>
+    <ErrorReport>prompt</ErrorReport>
+    <WarningLevel>4</WarningLevel>
+    <DocumentationFile>bin\Debug\Enkoni.Framework.Testing.xml</DocumentationFile>
+    <RunCodeAnalysis>true</RunCodeAnalysis>
+    <CodeAnalysisRuleSet>..\Enkoni.Framework.ruleset</CodeAnalysisRuleSet>
+  </PropertyGroup>
+  <PropertyGroup Condition=" '$(Configuration)|$(Platform)' == 'Release|AnyCPU' ">
+    <DebugType>full</DebugType>
+    <Optimize>true</Optimize>
+    <OutputPath>bin\Release\</OutputPath>
+    <DefineConstants>TRACE;CODE_ANALYSIS</DefineConstants>
+    <ErrorReport>prompt</ErrorReport>
+    <WarningLevel>4</WarningLevel>
+    <DocumentationFile>bin\Release\Enkoni.Framework.Testing.xml</DocumentationFile>
+    <DebugSymbols>true</DebugSymbols>
+    <RunCodeAnalysis>true</RunCodeAnalysis>
+    <CodeAnalysisRuleSet>..\Enkoni.Framework.ruleset</CodeAnalysisRuleSet>
+    <TreatWarningsAsErrors>false</TreatWarningsAsErrors>
+  </PropertyGroup>
+  <ItemGroup>
+    <Compile Include="..\SolutionInfo.cs">
+      <Link>Properties\SolutionInfo.cs</Link>
+    </Compile>
+    <Compile Include="CollectionAssert.cs" />
+    <Compile Include="ExceptionAssert.cs" />
+    <Compile Include="GlobalSuppressions.cs" />
+    <Compile Include="HttpContextHelper.cs" />
+    <Compile Include="Properties\AssemblyInfo.cs" />
+    <Compile Include="Properties\AssemblyVersionInfo.cs" />
+    <Compile Include="SimulatedHttpRequest.cs" />
+    <Compile Include="StringAssert.cs" />
+  </ItemGroup>
+  <ItemGroup>
+    <None Include="..\Enkoni.Framework.snk">
+      <Link>Enkoni.Framework.snk</Link>
+    </None>
+    <AdditionalFiles Include="..\stylecop.json">
+      <Link>stylecop.json</Link>
+    </AdditionalFiles>
+    <None Include="Enkoni.Framework.Testing.nuspec" />
+    <None Include="packages.config" />
+  </ItemGroup>
+  <ItemGroup>
+    <CodeAnalysisDictionary Include="CustomDictionary.xml" />
+  </ItemGroup>
+  <ItemGroup>
+    <Reference Include="Microsoft.VisualStudio.QualityTools.UnitTestFramework, Version=10.0.0.0, Culture=neutral, PublicKeyToken=b03f5f7f11d50a3a, processorArchitecture=MSIL" />
+    <Reference Include="System" />
+    <Reference Include="System.Web" />
+  </ItemGroup>
+  <Choose>
+    <When Condition="('$(VisualStudioVersion)' == '10.0' or '$(VisualStudioVersion)' == '') and '$(TargetFrameworkVersion)' == 'v3.5'">
+      <ItemGroup>
+        <Reference Include="Microsoft.VisualStudio.QualityTools.UnitTestFramework, Version=10.1.0.0, Culture=neutral, PublicKeyToken=b03f5f7f11d50a3a, processorArchitecture=MSIL" />
+      </ItemGroup>
+    </When>
+    <Otherwise>
+      <ItemGroup>
+        <Reference Include="Microsoft.VisualStudio.QualityTools.UnitTestFramework" />
+      </ItemGroup>
+    </Otherwise>
+  </Choose>
+  <ItemGroup>
+    <ProjectReference Include="..\Enkoni.Framework\Enkoni.Framework.csproj">
+      <Project>{849BA8BA-A061-4278-85BD-90910680462E}</Project>
+      <Name>Enkoni.Framework</Name>
+    </ProjectReference>
+  </ItemGroup>
+  <ItemGroup>
+    <Analyzer Include="..\packages\StyleCop.Analyzers.1.0.0\analyzers\dotnet\cs\Newtonsoft.Json.dll" />
+    <Analyzer Include="..\packages\StyleCop.Analyzers.1.0.0\analyzers\dotnet\cs\StyleCop.Analyzers.CodeFixes.dll" />
+    <Analyzer Include="..\packages\StyleCop.Analyzers.1.0.0\analyzers\dotnet\cs\StyleCop.Analyzers.dll" />
+  </ItemGroup>
+  <Import Project="$(MSBuildToolsPath)\Microsoft.CSharp.targets" />
 </Project>